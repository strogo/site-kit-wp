--- conflicted
+++ resolved
@@ -12,7 +12,6 @@
 
 use Google\Site_Kit\Context;
 use Google\Site_Kit\Core\Permissions\Permissions;
-use Google\Site_Kit\Core\REST_API\Invalid_Datapoint_Exception;
 use Google\Site_Kit\Core\REST_API\REST_Route;
 use Google\Site_Kit\Core\REST_API\REST_Routes;
 use Google\Site_Kit\Core\Storage\Options;
@@ -601,13 +600,8 @@
 								$notifications = $modules[ $slug ]->get_data( 'notifications' );
 								if ( is_wp_error( $notifications ) ) {
 									// Don't consider it an error if the module does not have a 'notifications' datapoint.
-<<<<<<< HEAD
 									if ( Invalid_Datapoint_Exception::WP_ERROR_CODE === $notifications->get_error_code() ) {
 										$notifications = array();
-=======
-									if ( Invalid_Datapoint_Exception::WP_ERROR_CODE !== $notifications->get_error_code() ) {
-										return $notifications;
->>>>>>> 162b5150
 									}
 									return $notifications;
 								}

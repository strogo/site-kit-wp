<?php
/**
 * Class Google\Site_Kit\Core\Modules\Modules
 *
 * @package   Google\Site_Kit
 * @copyright 2019 Google LLC
 * @license   https://www.apache.org/licenses/LICENSE-2.0 Apache License 2.0
 * @link      https://sitekit.withgoogle.com
 */

namespace Google\Site_Kit\Core\Modules;

use Google\Site_Kit\Context;
use Google\Site_Kit\Core\Permissions\Permissions;
use Google\Site_Kit\Core\REST_API\REST_Route;
use Google\Site_Kit\Core\REST_API\REST_Routes;
use Google\Site_Kit\Core\Storage\Options;
use Google\Site_Kit\Core\Storage\User_Options;
use Google\Site_Kit\Core\Authentication\Authentication;
use Google\Site_Kit\Core\REST_API\Exception\Invalid_Datapoint_Exception;
use Google\Site_Kit\Modules\AdSense;
use Google\Site_Kit\Modules\Analytics;
use Google\Site_Kit\Modules\Optimize;
use Google\Site_Kit\Modules\PageSpeed_Insights;
use Google\Site_Kit\Modules\Search_Console;
use Google\Site_Kit\Modules\Site_Verification;
use Google\Site_Kit\Modules\Tag_Manager;
use WP_REST_Server;
use WP_REST_Request;
use WP_REST_Response;
use WP_Error;
use Exception;

/**
 * Class managing the different modules.
 *
 * @since 1.0.0
 * @access private
 * @ignore
 */
final class Modules {

	const OPTION_ACTIVE_MODULES = 'googlesitekit_active_modules';

	/**
	 * Plugin context.
	 *
	 * @since 1.0.0
	 * @var Context
	 */
	private $context;

	/**
	 * Option API instance.
	 *
	 * @since 1.0.0
	 * @var Options
	 */
	private $options;

	/**
	 * User Option API instance.
	 *
	 * @since 1.0.0
	 * @var User_Options
	 */
	private $user_options;

	/**
	 * Authentication instance.
	 *
	 * @since 1.0.0
	 * @var Authentication
	 */
	private $authentication;

	/**
	 * Available modules as $slug => $module pairs.
	 *
	 * @since 1.0.0
	 * @var array
	 */
	private $modules = array();

	/**
	 * Map of module slugs and which other modules they depend on.
	 *
	 * @since 1.0.0
	 * @var array
	 */
	private $dependencies = array();

	/**
	 * Map of module slugs and which other modules depend on them.
	 *
	 * @since 1.0.0
	 * @var array
	 */
	private $dependants = array();

	/**
	 * Module_Registry instance.
	 *
	 * @since n.e.x.t
	 * @var Module_Registry
	 */
	private $registry;

	/**
	 * Core module class names.
	 *
	 * @since n.e.x.t
	 * @var string[] Core module class names.
	 */
	private $core_modules = array(
		Site_Verification::class,
		Search_Console::class,
		Analytics::class,
		Optimize::class,
		Tag_Manager::class,
		AdSense::class,
		PageSpeed_Insights::class,
	);

	/**
	 * Constructor.
	 *
	 * @since 1.0.0
	 *
	 * @param Context        $context        Plugin context.
	 * @param Options        $options        Optional. Option API instance. Default is a new instance.
	 * @param User_Options   $user_options   Optional. User Option API instance. Default is a new instance.
	 * @param Authentication $authentication Optional. Authentication instance. Default is a new instance.
	 */
	public function __construct(
		Context $context,
		Options $options = null,
		User_Options $user_options = null,
		Authentication $authentication = null
	) {
		$this->context        = $context;
		$this->options        = $options ?: new Options( $this->context );
		$this->user_options   = $user_options ?: new User_Options( $this->context );
		$this->authentication = $authentication ?: new Authentication( $this->context, $this->options, $this->user_options );
	}

	/**
	 * Registers functionality through WordPress hooks.
	 *
	 * @since 1.0.0
	 */
	public function register() {
		add_filter(
			'googlesitekit_modules_data',
			function( $data ) {
				foreach ( $this->get_available_modules() as $module ) {
					$data[ $module->slug ]                  = $module->prepare_info_for_js();
					$data[ $module->slug ]['active']        = $this->is_module_active( $module->slug );
					$data[ $module->slug ]['setupComplete'] = $data[ $module->slug ]['active'] && $this->is_module_connected( $module->slug );
					$data[ $module->slug ]['dependencies']  = $this->get_module_dependencies( $module->slug );
					$data[ $module->slug ]['dependants']    = $this->get_module_dependants( $module->slug );
					$data[ $module->slug ]['owner']         = null;

					if ( current_user_can( 'list_users' ) && $module instanceof Module_With_Owner ) {
						$owner_id = $module->get_owner_id();
						if ( $owner_id ) {
							$data[ $module->slug ]['owner'] = array(
								'id'    => $owner_id,
								'login' => get_the_author_meta( 'user_login', $owner_id ),
							);
						}
					}
				}

				return $data;
			}
		);

		add_filter(
			'googlesitekit_rest_routes',
			function( $routes ) {
				return array_merge( $routes, $this->get_rest_routes() );
			}
		);

		add_filter(
			'googlesitekit_apifetch_preload_paths',
			function ( $paths ) {
				$modules_routes = array(
					'/' . REST_Routes::REST_ROOT . '/core/modules/data/list',
				);

				return array_merge( $paths, $modules_routes );
			}
		);

		$available_modules = $this->get_available_modules();
		array_walk(
			$available_modules,
			function( Module $module ) {
				if ( $module instanceof Module_With_Settings ) {
					$module->get_settings()->register();
				}
			}
		);

		add_filter(
			'googlesitekit_assets',
			function( $assets ) use ( $available_modules ) {
				foreach ( $available_modules as $module ) {
					if ( $module instanceof Module_With_Assets ) {
						$assets = array_merge( $assets, $module->get_assets() );
					}
				}
				return $assets;
			}
		);

		$active_modules = $this->get_active_modules();
		array_walk(
			$active_modules,
			function( Module $module ) {
				$module->register();
			}
		);

		add_filter(
			'googlesitekit_apifetch_preload_paths',
			function ( $paths ) use ( $active_modules ) {
				$settings_routes = array_map(
					function ( Module $module ) {
						if ( $module instanceof Module_With_Settings ) {
							return '/' . REST_Routes::REST_ROOT . "/modules/{$module->slug}/data/settings";
						}
						return null;
					},
					array_values( $active_modules )
				);

				return array_merge( $paths, array_filter( $settings_routes ) );
			}
		);
	}

	/**
	 * Gets the available modules.
	 *
	 * @since 1.0.0
	 *
	 * @return array Available modules as $slug => $module pairs.
	 */
	public function get_available_modules() {
		if ( empty( $this->modules ) ) {
<<<<<<< HEAD
			$module_classes = array(
				'Google\Site_Kit\Modules\Site_Verification',
				'Google\Site_Kit\Modules\Search_Console',
				'Google\Site_Kit\Modules\Analytics',
				'Google\Site_Kit\Modules\Analytics_4',
				'Google\Site_Kit\Modules\Optimize',
				'Google\Site_Kit\Modules\Tag_Manager',
				'Google\Site_Kit\Modules\AdSense',
				'Google\Site_Kit\Modules\PageSpeed_Insights',
			);
=======
			$module_classes = $this->get_registry()->get_all();
>>>>>>> 2a64206f
			foreach ( $module_classes as $module_class ) {
				$instance = new $module_class( $this->context, $this->options, $this->user_options, $this->authentication );

				$this->modules[ $instance->slug ]      = $instance;
				$this->dependencies[ $instance->slug ] = array();
				$this->dependants[ $instance->slug ]   = array();
			}

			uasort(
				$this->modules,
				function( Module $a, Module $b ) {
					return $a->order > $b->order;
				}
			);

			// Set up dependency maps.
			foreach ( $this->modules as $module ) {
				foreach ( $module->depends_on as $dependency ) {
					if ( ! isset( $this->modules[ $dependency ] ) || $module->slug === $dependency ) {
						continue;
					}

					$this->dependencies[ $module->slug ][] = $dependency;
					$this->dependants[ $dependency ][]     = $module->slug;
				}
			}
		}

		return $this->modules;
	}

	/**
	 * Gets the active modules.
	 *
	 * @since 1.0.0
	 *
	 * @return array Active modules as $slug => $module pairs.
	 */
	public function get_active_modules() {
		$modules = $this->get_available_modules();
		$option  = $this->get_active_modules_option();

		return array_merge(
			// Force-active modules.
			array_filter(
				$modules,
				function( Module $module ) {
					return $module->force_active;
				}
			),
			// Manually active modules.
			array_intersect_key(
				$modules,
				array_flip( $option )
			)
		);
	}

	/**
	 * Gets the module identified by the given slug.
	 *
	 * @since 1.0.0
	 *
	 * @param string $slug Unique module slug.
	 * @return Module Module for the slug.
	 *
	 * @throws Exception Thrown when the module slug is invalid.
	 */
	public function get_module( $slug ) {
		$modules = $this->get_available_modules();

		if ( ! isset( $modules[ $slug ] ) ) {
			/* translators: %s: module slug */
			throw new Exception( sprintf( __( 'Invalid module slug %s.', 'google-site-kit' ), $slug ) );
		}

		return $modules[ $slug ];
	}

	/**
	 * Gets the list of module slugs the module with the given slug depends on.
	 *
	 * @since 1.0.0
	 *
	 * @param string $slug Unique module slug.
	 * @return array List of slugs for other modules that are dependencies.
	 *
	 * @throws Exception Thrown when the module slug is invalid.
	 */
	public function get_module_dependencies( $slug ) {
		$modules = $this->get_available_modules();

		if ( ! isset( $modules[ $slug ] ) ) {
			/* translators: %s: module slug */
			throw new Exception( sprintf( __( 'Invalid module slug %s.', 'google-site-kit' ), $slug ) );
		}

		return $this->dependencies[ $slug ];
	}

	/**
	 * Gets the list of module slugs that depend on the module with the given slug.
	 *
	 * @since 1.0.0
	 *
	 * @param string $slug Unique module slug.
	 * @return array List of slugs for other modules that are dependants.
	 *
	 * @throws Exception Thrown when the module slug is invalid.
	 */
	public function get_module_dependants( $slug ) {
		$modules = $this->get_available_modules();

		if ( ! isset( $modules[ $slug ] ) ) {
			/* translators: %s: module slug */
			throw new Exception( sprintf( __( 'Invalid module slug %s.', 'google-site-kit' ), $slug ) );
		}

		return $this->dependants[ $slug ];
	}

	/**
	 * Checks whether the module identified by the given slug is active.
	 *
	 * @since 1.0.0
	 *
	 * @param string $slug Unique module slug.
	 * @return bool True if module is active, false otherwise.
	 */
	public function is_module_active( $slug ) {
		$modules = $this->get_active_modules();

		return isset( $modules[ $slug ] );
	}

	/**
	 * Checks whether the module identified by the given slug is connected.
	 *
	 * @since 1.0.0
	 *
	 * @param string $slug Unique module slug.
	 * @return bool True if module is connected, false otherwise.
	 */
	public function is_module_connected( $slug ) {
		try {
			$module = $this->get_module( $slug );
		} catch ( Exception $e ) {
			return false;
		}

		return (bool) $module->is_connected();
	}

	/**
	 * Activates the module identified by the given slug.
	 *
	 * @since 1.0.0
	 *
	 * @param string $slug Unique module slug.
	 * @return bool True on success, false on failure.
	 */
	public function activate_module( $slug ) {
		try {
			$module = $this->get_module( $slug );
		} catch ( Exception $e ) {
			return false;
		}

		$option = $this->get_active_modules_option();

		if ( in_array( $slug, $option, true ) ) {
			return true;
		}

		$option[] = $slug;

		$this->set_active_modules_option( $option );

		if ( is_callable( array( $module, 'on_activation' ) ) ) {
			call_user_func( array( $module, 'on_activation' ) );
		}

		return true;
	}

	/**
	 * Deactivates the module identified by the given slug.
	 *
	 * @since 1.0.0
	 *
	 * @param string $slug Unique module slug.
	 * @return bool True on success, false on failure.
	 */
	public function deactivate_module( $slug ) {
		try {
			$module = $this->get_module( $slug );
		} catch ( Exception $e ) {
			return false;
		}

		$option = $this->get_active_modules_option();

		$key = array_search( $slug, $option, true );
		if ( false === $key ) {
			return true;
		}

		// Prevent deactivation if force-active.
		if ( $module->force_active ) {
			return false;
		}

		unset( $option[ $key ] );

		$this->set_active_modules_option( array_values( $option ) );

		if ( is_callable( array( $module, 'on_deactivation' ) ) ) {
			call_user_func( array( $module, 'on_deactivation' ) );
		}

		return true;
	}

	/**
	 * Enqueues all module-specific assets.
	 *
	 * @since 1.7.0
	 */
	public function enqueue_assets() {
		$available_modules = $this->get_available_modules();
		array_walk(
			$available_modules,
			function( Module $module ) {
				if ( $module instanceof Module_With_Assets ) {
					$module->enqueue_assets();
				}
			}
		);
	}

	/**
	 * Gets the configured module registry instance.
	 *
	 * @since n.e.x.t
	 *
	 * @return Module_Registry
	 */
	protected function get_registry() {
		if ( ! $this->registry instanceof Module_Registry ) {
			$this->registry = $this->setup_registry();
		}

		return $this->registry;
	}

	/**
	 * Sets up a fresh module registry instance.
	 *
	 * @since n.e.x.t
	 *
	 * @return Module_Registry
	 */
	protected function setup_registry() {
		$registry = new Module_Registry();

		foreach ( $this->core_modules as $core_module ) {
			$registry->register( $core_module );
		}

		return $registry;
	}

	/**
	 * Gets related REST routes.
	 *
	 * @since 1.3.0
	 *
	 * @return array List of REST_Route objects.
	 */
	private function get_rest_routes() {
		$can_authenticate = function() {
			return current_user_can( Permissions::AUTHENTICATE );
		};

		$can_view_insights = function() {
			// This accounts for routes that need to be called before user has completed setup flow.
			if ( current_user_can( Permissions::SETUP ) ) {
				return true;
			}

			return current_user_can( Permissions::VIEW_POSTS_INSIGHTS );
		};

		$can_manage_options = function() {
			// This accounts for routes that need to be called before user has completed setup flow.
			if ( current_user_can( Permissions::SETUP ) ) {
				return true;
			}

			return current_user_can( Permissions::MANAGE_OPTIONS );
		};

		$get_module_schema = function () {
			return $this->get_module_schema();
		};

		return array(
			new REST_Route(
				'core/modules/data/list',
				array(
					array(
						'methods'             => WP_REST_Server::READABLE,
						'callback'            => function( WP_REST_Request $request ) {
							$modules = array_map(
								array( $this, 'prepare_module_data_for_response' ),
								$this->get_available_modules()
							);
							return new WP_REST_Response( array_values( $modules ) );
						},
						'permission_callback' => $can_authenticate,
					),
				),
				array(
					'schema' => $get_module_schema,
				)
			),
			new REST_Route(
				'core/modules/data/activation',
				array(
					array(
						'methods'             => WP_REST_Server::EDITABLE,
						'callback'            => function( WP_REST_Request $request ) {
							$data = $request['data'];
							$slug = isset( $data['slug'] ) ? $data['slug'] : '';

							try {
								$this->get_module( $slug );
							} catch ( Exception $e ) {
								return new WP_Error( 'invalid_module_slug', $e->getMessage() );
							}

							$modules = $this->get_available_modules();

							if ( ! empty( $data['active'] ) ) {
								// Prevent activation if one of the dependencies is not active.
								$dependency_slugs = $this->get_module_dependencies( $slug );
								foreach ( $dependency_slugs as $dependency_slug ) {
									if ( ! $this->is_module_active( $dependency_slug ) ) {
										/* translators: %s: module name */
										return new WP_Error( 'inactive_dependencies', sprintf( __( 'Module cannot be activated because of inactive dependency %s.', 'google-site-kit' ), $modules[ $dependency_slug ]->name ), array( 'status' => 500 ) );
									}
								}
								if ( ! $this->activate_module( $slug ) ) {
									return new WP_Error( 'cannot_activate_module', __( 'An internal error occurred while trying to activate the module.', 'google-site-kit' ), array( 'status' => 500 ) );
								}
							} else {
								// Automatically deactivate dependants.
								$dependant_slugs = $this->get_module_dependants( $slug );
								foreach ( $dependant_slugs as $dependant_slug ) {
									if ( $this->is_module_active( $dependant_slug ) ) {
										if ( ! $this->deactivate_module( $dependant_slug ) ) {
											/* translators: %s: module name */
											return new WP_Error( 'cannot_deactivate_dependant', sprintf( __( 'Module cannot be deactivated because deactivation of dependant %s failed.', 'google-site-kit' ), $modules[ $dependant_slug ]->name ), array( 'status' => 500 ) );
										}
									}
								}
								if ( ! $this->deactivate_module( $slug ) ) {
									return new WP_Error( 'cannot_deactivate_module', __( 'An internal error occurred while trying to deactivate the module.', 'google-site-kit' ), array( 'status' => 500 ) );
								}
							}

							return new WP_REST_Response( array( 'success' => true ) );
						},
						'permission_callback' => $can_manage_options,
						'args'                => array(
							'data' => array(
								'type'     => 'object',
								'required' => true,
							),
						),
					),
				),
				array(
					'schema' => $get_module_schema,
				)
			),
			new REST_Route(
				'core/modules/data/info',
				array(
					array(
						'methods'             => WP_REST_Server::READABLE,
						'callback'            => function( WP_REST_Request $request ) {
							try {
								$module = $this->get_module( $request['slug'] );
							} catch ( Exception $e ) {
								return new WP_Error( 'invalid_module_slug', $e->getMessage() );
							}

							return new WP_REST_Response( $this->prepare_module_data_for_response( $module ) );
						},
						'permission_callback' => $can_authenticate,
						'args'                => array(
							'slug' => array(
								'type'              => 'string',
								'description'       => __( 'Identifier for the module.', 'google-site-kit' ),
								'sanitize_callback' => 'sanitize_key',
							),
						),
					),
				),
				array(
					'schema' => $get_module_schema,
				)
			),
			new REST_Route(
				'modules/(?P<slug>[a-z0-9\-]+)/data/notifications',
				array(
					array(
						'methods'             => WP_REST_Server::READABLE,
						'callback'            => function( WP_REST_Request $request ) {
							$slug = $request['slug'];
							$modules = $this->get_available_modules();
							if ( ! isset( $modules[ $slug ] ) ) {
								return new WP_Error( 'invalid_module_slug', __( 'Invalid module slug.', 'google-site-kit' ), array( 'status' => 404 ) );
							}
							$notifications = array();
							if ( $this->is_module_active( $slug ) ) {
								$notifications = $modules[ $slug ]->get_data( 'notifications' );
								if ( is_wp_error( $notifications ) ) {
									// Don't consider it an error if the module does not have a 'notifications' datapoint.
									if ( Invalid_Datapoint_Exception::WP_ERROR_CODE === $notifications->get_error_code() ) {
										$notifications = array();
									}
									return $notifications;
								}
							}
							return new WP_REST_Response( $notifications );
						},
						'permission_callback' => $can_authenticate,
					),
				),
				array(
					'args' => array(
						'slug' => array(
							'type'              => 'string',
							'description'       => __( 'Identifier for the module.', 'google-site-kit' ),
							'sanitize_callback' => 'sanitize_key',
						),
					),
				)
			),
			new REST_Route(
				'modules/(?P<slug>[a-z0-9\-]+)/data/settings',
				array(
					array(
						'methods'             => WP_REST_Server::READABLE,
						'callback'            => function( WP_REST_Request $request ) {
							$slug = $request['slug'];
							try {
								$module = $this->get_module( $slug );
							} catch ( Exception $e ) {
								return new WP_Error( 'invalid_module_slug', __( 'Invalid module slug.', 'google-site-kit' ), array( 'status' => 404 ) );
							}

							if ( ! $module instanceof Module_With_Settings ) {
								return new WP_Error( 'invalid_module_slug', __( 'Module does not support settings.', 'google-site-kit' ), array( 'status' => 400 ) );
							}
							return new WP_REST_Response( $module->get_settings()->get() );
						},
						'permission_callback' => $can_manage_options,
					),
					array(
						'methods'             => WP_REST_Server::EDITABLE,
						'callback'            => function( WP_REST_Request $request ) {
							$slug = $request['slug'];
							try {
								$module = $this->get_module( $slug );
							} catch ( Exception $e ) {
								return new WP_Error( 'invalid_module_slug', __( 'Invalid module slug.', 'google-site-kit' ), array( 'status' => 404 ) );
							}

							$data   = isset( $request['data'] ) ? (array) $request['data'] : array();
							$result = $this->update_module_settings( $module, $data );
							if ( is_wp_error( $result ) ) {
								return $result;
							}
							return new WP_REST_Response( $module->get_settings()->get() );
						},
						'permission_callback' => $can_manage_options,
						'args'                => array(
							'data' => array(
								'type'              => 'object',
								'description'       => __( 'Settings to set.', 'google-site-kit' ),
								'validate_callback' => function( $value ) {
									return is_array( $value );
								},
							),
						),
					),
				),
				array(
					'args' => array(
						'slug' => array(
							'type'              => 'string',
							'description'       => __( 'Identifier for the module.', 'google-site-kit' ),
							'sanitize_callback' => 'sanitize_key',
						),
					),
				)
			),
			new REST_Route(
				'modules/(?P<slug>[a-z0-9\-]+)/data/(?P<datapoint>[a-z\-]+)',
				array(
					array(
						'methods'             => WP_REST_Server::READABLE,
						'callback'            => function( WP_REST_Request $request ) {
							$slug = $request['slug'];
							try {
								$module = $this->get_module( $slug );
							} catch ( Exception $e ) {
								return new WP_Error( 'invalid_module_slug', __( 'Invalid module slug.', 'google-site-kit' ), array( 'status' => 404 ) );
							}
							$data = $module->get_data( $request['datapoint'], $request->get_params() );
							if ( is_wp_error( $data ) ) {
								return $data;
							}
							return new WP_REST_Response( $data );
						},
						'permission_callback' => $can_view_insights,
					),
					array(
						'methods'             => WP_REST_Server::EDITABLE,
						'callback'            => function( WP_REST_Request $request ) {
							$slug = $request['slug'];
							try {
								$module = $this->get_module( $slug );
							} catch ( Exception $e ) {
								return new WP_Error( 'invalid_module_slug', __( 'Invalid module slug.', 'google-site-kit' ), array( 'status' => 404 ) );
							}
							$data = isset( $request['data'] ) ? (array) $request['data'] : array();
							$data = $module->set_data( $request['datapoint'], $data );
							if ( is_wp_error( $data ) ) {
								return $data;
							}
							return new WP_REST_Response( $data );
						},
						'permission_callback' => $can_manage_options,
						'args'                => array(
							'data' => array(
								'type'              => 'object',
								'description'       => __( 'Data to set.', 'google-site-kit' ),
								'validate_callback' => function( $value ) {
									return is_array( $value );
								},
							),
						),
					),
				),
				array(
					'args' => array(
						'slug'      => array(
							'type'              => 'string',
							'description'       => __( 'Identifier for the module.', 'google-site-kit' ),
							'sanitize_callback' => 'sanitize_key',
						),
						'datapoint' => array(
							'type'              => 'string',
							'description'       => __( 'Module data point to address.', 'google-site-kit' ),
							'sanitize_callback' => 'sanitize_key',
						),
					),
				)
			),
		);
	}

	/**
	 * Updates settings for a module.
	 *
	 * If the module includes a datapoint 'POST:settings', that datapoint is relied upon, allowing more advanced
	 * customization. Otherwise this method will ensure every setting is present as a parameter and then update the
	 * settings.
	 *
	 * @since 1.6.0
	 *
	 * @param Module $module Module to update settings for. Must implement {@see Module_With_Settings}.
	 * @param array  $data   Associative array of new settings data to set.
	 * @return bool|WP_Error True on success, or an error object on failure.
	 */
	private function update_module_settings( Module $module, array $data ) {
		if ( ! $module instanceof Module_With_Settings ) {
			return new WP_Error( 'invalid_module_slug', __( 'Module does not support settings.', 'google-site-kit' ), array( 'status' => 400 ) );
		}

		if ( in_array( 'settings', $module->get_datapoints(), true ) ) {
			$result = $module->set_data( 'settings', $data );
			if ( is_wp_error( $result ) && $result->get_error_code() !== Invalid_Datapoint_Exception::WP_ERROR_CODE ) {
				return $result;
			} elseif ( ! is_wp_error( $result ) ) {
				return true;
			}
		}

		if ( ! $module->get_settings()->merge( $data ) ) {
			return new WP_Error( 'updating_settings_failed', __( 'Updating settings failed.', 'google-site-kit' ), array( 'status' => 500 ) );
		}

		return true;
	}

	/**
	 * Prepares module data for a REST response according to the schema.
	 *
	 * @since 1.3.0
	 *
	 * @param Module $module Module instance.
	 * @return array Module REST response data.
	 */
	private function prepare_module_data_for_response( Module $module ) {
		$module_data = array(
			'slug'         => $module->slug,
			'name'         => $module->name,
			'description'  => $module->description,
			'homepage'     => $module->homepage,
			'internal'     => $module->internal,
			'order'        => $module->order,
			'active'       => $this->is_module_active( $module->slug ),
			'connected'    => $this->is_module_connected( $module->slug ),
			'dependencies' => $this->get_module_dependencies( $module->slug ),
			'dependants'   => $this->get_module_dependants( $module->slug ),
			'owner'        => null,
		);

		if ( current_user_can( 'list_users' ) && $module instanceof Module_With_Owner ) {
			$owner_id = $module->get_owner_id();
			if ( $owner_id ) {
				$module_data['owner'] = array(
					'id'    => $owner_id,
					'login' => get_the_author_meta( 'user_login', $owner_id ),
				);
			}
		}

		return $module_data;
	}

	/**
	 * Gets the REST schema for a module.
	 *
	 * @since 1.3.0
	 *
	 * @return array Module REST schema.
	 */
	private function get_module_schema() {
		return array(
			'$schema'    => 'http://json-schema.org/draft-04/schema#',
			'title'      => 'module',
			'type'       => 'object',
			'properties' => array(
				'slug'         => array(
					'type'        => 'string',
					'description' => __( 'Identifier for the module.', 'google-site-kit' ),
					'readonly'    => true,
				),
				'name'         => array(
					'type'        => 'string',
					'description' => __( 'Name of the module.', 'google-site-kit' ),
					'readonly'    => true,
				),
				'description'  => array(
					'type'        => 'string',
					'description' => __( 'Description of the module.', 'google-site-kit' ),
					'readonly'    => true,
				),
				'homepage'     => array(
					'type'        => 'string',
					'description' => __( 'The module homepage.', 'google-site-kit' ),
					'format'      => 'uri',
					'readonly'    => true,
				),
				'internal'     => array(
					'type'        => 'boolean',
					'description' => __( 'Whether the module is internal, thus without any UI.', 'google-site-kit' ),
					'readonly'    => true,
				),
				'active'       => array(
					'type'        => 'boolean',
					'description' => __( 'Whether the module is active.', 'google-site-kit' ),
				),
				'connected'    => array(
					'type'        => 'boolean',
					'description' => __( 'Whether the module setup has been completed.', 'google-site-kit' ),
					'readonly'    => true,
				),
				'dependencies' => array(
					'type'        => 'array',
					'description' => __( 'List of slugs of other modules that the module depends on.', 'google-site-kit' ),
					'items'       => array(
						'type' => 'string',
					),
					'readonly'    => true,
				),
				'dependants'   => array(
					'type'        => 'array',
					'description' => __( 'List of slugs of other modules depending on the module.', 'google-site-kit' ),
					'items'       => array(
						'type' => 'string',
					),
					'readonly'    => true,
				),
				'owner'        => array(
					'type'       => 'object',
					'properties' => array(
						'id'    => array(
							'type'        => 'integer',
							'description' => __( 'Owner ID.', 'google-site-kit' ),
							'readonly'    => true,
						),
						'login' => array(
							'type'        => 'string',
							'description' => __( 'Owner login.', 'google-site-kit' ),
							'readonly'    => true,
						),
					),
				),
			),
		);
	}

	/**
	 * Gets the option containing the active modules.
	 *
	 * @since 1.0.0
	 *
	 * @return array List of active module slugs.
	 */
	private function get_active_modules_option() {
		$option = $this->options->get( self::OPTION_ACTIVE_MODULES );

		if ( is_array( $option ) ) {
			return $option;
		}

		$legacy_option = $this->options->get( 'googlesitekit-active-modules' );

		if ( is_array( $legacy_option ) ) {
			return $legacy_option;
		}

		return array();
	}

	/**
	 * Sets the option containing the active modules.
	 *
	 * @since 1.0.0
	 *
	 * @param array $option List of active module slugs.
	 */
	private function set_active_modules_option( array $option ) {
		$this->options->set( self::OPTION_ACTIVE_MODULES, $option );
	}
}<|MERGE_RESOLUTION|>--- conflicted
+++ resolved
@@ -20,6 +20,7 @@
 use Google\Site_Kit\Core\REST_API\Exception\Invalid_Datapoint_Exception;
 use Google\Site_Kit\Modules\AdSense;
 use Google\Site_Kit\Modules\Analytics;
+use Google\Site_Kit\Modules\Analytics_4;
 use Google\Site_Kit\Modules\Optimize;
 use Google\Site_Kit\Modules\PageSpeed_Insights;
 use Google\Site_Kit\Modules\Search_Console;
@@ -116,6 +117,7 @@
 		Site_Verification::class,
 		Search_Console::class,
 		Analytics::class,
+		Analytics_4::class,
 		Optimize::class,
 		Tag_Manager::class,
 		AdSense::class,
@@ -251,20 +253,7 @@
 	 */
 	public function get_available_modules() {
 		if ( empty( $this->modules ) ) {
-<<<<<<< HEAD
-			$module_classes = array(
-				'Google\Site_Kit\Modules\Site_Verification',
-				'Google\Site_Kit\Modules\Search_Console',
-				'Google\Site_Kit\Modules\Analytics',
-				'Google\Site_Kit\Modules\Analytics_4',
-				'Google\Site_Kit\Modules\Optimize',
-				'Google\Site_Kit\Modules\Tag_Manager',
-				'Google\Site_Kit\Modules\AdSense',
-				'Google\Site_Kit\Modules\PageSpeed_Insights',
-			);
-=======
 			$module_classes = $this->get_registry()->get_all();
->>>>>>> 2a64206f
 			foreach ( $module_classes as $module_class ) {
 				$instance = new $module_class( $this->context, $this->options, $this->user_options, $this->authentication );
 

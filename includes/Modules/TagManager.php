--- conflicted
+++ resolved
@@ -374,12 +374,6 @@
 						return $option['containerID'];
 					};
 				case 'accounts-containers':
-<<<<<<< HEAD
-=======
-					if ( ! empty( $data['accountID'] ) ) {
-						$this->_list_accounts_data = $data;
-					}
->>>>>>> 6d344ce0
 					$service = $this->get_service( 'tagmanager' );
 					return $service->accounts->listAccounts();
 				case 'containers':
@@ -387,11 +381,6 @@
 						/* translators: %s: Missing parameter name */
 						return new WP_Error( 'missing_required_param', sprintf( __( 'Request parameter is empty: %s.', 'google-site-kit' ), 'accountID' ), array( 'status' => 400 ) );
 					}
-<<<<<<< HEAD
-=======
-					$this->_containers_account_id = $data['accountID'];
-
->>>>>>> 6d344ce0
 					$service = $this->get_service( 'tagmanager' );
 					return $service->accounts_containers->listAccountsContainers( "accounts/{$data['accountID']}" );
 			}
@@ -523,14 +512,8 @@
 					if ( 0 === count( $response['accounts'] ) ) {
 						return $response;
 					}
-<<<<<<< HEAD
 					if ( $data['accountId'] ) {
 						$account_id = $data['accountId'];
-=======
-					if ( is_array( $this->_list_accounts_data ) && isset( $this->_list_accounts_data['accountID'] ) ) {
-						$account_id                = $this->_list_accounts_data['accountID'];
-						$this->_list_accounts_data = null;
->>>>>>> 6d344ce0
 					} else {
 						$account_id = $response['accounts'][0]->getAccountId();
 					}

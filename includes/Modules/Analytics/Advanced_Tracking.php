<?php
/**
 * Class Google\Site_Kit\Modules\Analytics\Advanced_Tracking
 *
 * @package   Google\Site_Kit\Modules\Analytics
 * @copyright 2020 Google LLC
 * @license   https://www.apache.org/licenses/LICENSE-2.0 Apache License 2.0
 * @link      https://sitekit.withgoogle.com
 */

namespace Google\Site_Kit\Modules\Analytics;

use Google\Site_Kit\Modules\Analytics\Advanced_Tracking\Plugin_Detector;
use Google\Site_Kit\Modules\Analytics\Advanced_Tracking\Measurement_Event_Factory;
use Google\Site_Kit\Modules\Analytics\Advanced_Tracking\Measurement_Code_Injector;
use Google\Site_Kit\Plugin;

// phpcs:disable WordPress.NamingConventions.ValidVariableName.UsedPropertyNotSnakeCase

/**
 * Class for Advanced Tracking.
 *
 * @since n.e.x.t.
 * @access private
 * @ignore
 */
final class Advanced_Tracking {

	/**
	 * List of plugins SiteKit supports for event tracking.
	 *
	 * @since n.e.x.t.
	 * @var array of strings
	 */
	private $supported_plugins;

	private $event_configurations;

	private $plugin_detector;

	/**
<<<<<<< HEAD
	 * Advanced_Tracking constructor
	 *
	 * @param null $plugin_detector optional plugin detector used for testing.
=======
	 * Advanced_Tracking constructor.
	 *
	 * @since n.e.x.t.
>>>>>>> 3f6c1d67
	 */
	public function __construct( $plugin_detector = null ) {
		$this->supported_plugins = array(
			array(
				'name'       => 'Contact Form 7',
				'check_name' => 'WPCF7_PLUGIN_DIR',
				'check_type' => Plugin_Detector::$TYPE_CONSTANT,
			),
			array(
				'name'       => 'Formidable Forms',
				'check_name' => 'load_formidable_forms',
				'check_type' => Plugin_Detector::$TYPE_FUNCTION,
			),
			array(
				'name'       => 'Ninja Forms',
				'check_name' => 'NF_PLUGIN_DIR',
				'check_type' => Plugin_Detector::$TYPE_CONSTANT,
			),
			array(
				'name'       => 'WooCommerce',
				'check_name' => 'WC_PLUGIN_FILE',
				'check_type' => Plugin_Detector::$TYPE_CONSTANT,
			),
			array(
				'name'       => 'WPForms',
				'check_name' => 'WPFORMS_PLUGIN_DIR',
				'check_type' => Plugin_Detector::$TYPE_CONSTANT,
			),
			array(
				'name'       => 'WPForms Lite',
				'check_name' => 'WPFORMS_PLUGIN_DIR',
				'check_type' => Plugin_Detector::$TYPE_CONSTANT,
			),
		);
		$this->plugin_detector = $plugin_detector;
	}

	/**
	 * Registers functionality through WordPress hooks.
	 *
	 * @since n.e.x.t.
	 */
	public function register() {
		add_action( 'wp_enqueue_scripts', array( $this, 'set_up_advanced_tracking' ), 11 );
	}

	/**
	 * Creates list of event configurations and injects javascript to track those events.
	 *
	 * @since n.e.x.t.
	 */
	public function set_up_advanced_tracking() {
		if ( ! wp_script_is( 'google_gtagjs' ) ) {
			return;
		}

		if ( null === $this->plugin_detector ) {
			$this->plugin_detector = new Plugin_Detector( $this->supported_plugins );
		}
		$active_plugins = $this->plugin_detector->determine_active_plugins();

		$event_factory        = new Measurement_Event_Factory();
		$this->event_configurations = array();
		foreach ( $active_plugins as $plugin_name ) {
			$measurement_event_list = $event_factory->create_measurement_event_list( $plugin_name );
			if ( null !== $measurement_event_list ) {
				foreach ( $measurement_event_list->get_events() as $measurement_event ) {
					array_push( $this->event_configurations, $measurement_event );
				}
			}
		}

		( new Measurement_Code_Injector( $this->event_configurations ) )->inject_event_tracking();
	}

	public function get_event_configurations() {
		return $this->event_configurations;
	}

}<|MERGE_RESOLUTION|>--- conflicted
+++ resolved
@@ -34,20 +34,27 @@
 	 */
 	private $supported_plugins;
 
+	/**
+	 * List of event configurations to be tracked.
+	 *
+	 * @since n.e.x.t.
+	 * @var array
+	 */
 	private $event_configurations;
 
+	/**
+	 * Main class plugin detector instance.
+	 *
+	 * @since n.e.x.t.
+	 * @var Plugin_Detector
+	 */
 	private $plugin_detector;
 
 	/**
-<<<<<<< HEAD
-	 * Advanced_Tracking constructor
-	 *
-	 * @param null $plugin_detector optional plugin detector used for testing.
-=======
 	 * Advanced_Tracking constructor.
 	 *
+	 * @param Plugin_Detector $plugin_detector optional plugin detector used for testing.
 	 * @since n.e.x.t.
->>>>>>> 3f6c1d67
 	 */
 	public function __construct( $plugin_detector = null ) {
 		$this->supported_plugins = array(
@@ -82,7 +89,7 @@
 				'check_type' => Plugin_Detector::$TYPE_CONSTANT,
 			),
 		);
-		$this->plugin_detector = $plugin_detector;
+		$this->plugin_detector   = $plugin_detector;
 	}
 
 	/**
@@ -109,7 +116,7 @@
 		}
 		$active_plugins = $this->plugin_detector->determine_active_plugins();
 
-		$event_factory        = new Measurement_Event_Factory();
+		$event_factory              = new Measurement_Event_Factory();
 		$this->event_configurations = array();
 		foreach ( $active_plugins as $plugin_name ) {
 			$measurement_event_list = $event_factory->create_measurement_event_list( $plugin_name );
@@ -123,6 +130,11 @@
 		( new Measurement_Code_Injector( $this->event_configurations ) )->inject_event_tracking();
 	}
 
+	/**
+	 * Returns list of event configurations.
+	 *
+	 * @return array
+	 */
 	public function get_event_configurations() {
 		return $this->event_configurations;
 	}

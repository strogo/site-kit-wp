<?php
/**
 * Class Google\Site_Kit\Modules\Analytics\Advanced_Tracking
 *
 * @package   Google\Site_Kit\Modules\Analytics
 * @copyright 2020 Google LLC
 * @license   https://www.apache.org/licenses/LICENSE-2.0 Apache License 2.0
 * @link      https://sitekit.withgoogle.com
 */

namespace Google\Site_Kit\Modules\Analytics;

use Google\Site_Kit\Modules\Analytics\Advanced_Tracking\Plugin_Detector;
use Google\Site_Kit\Modules\Analytics\Advanced_Tracking\Measurement_Event_Factory;
use Google\Site_Kit\Modules\Analytics\Advanced_Tracking\Measurement_Code_Injector;
use Google\Site_Kit\Tests\Modules\MockMeasurementCodeInjector;

// phpcs:disable WordPress.NamingConventions.ValidVariableName.UsedPropertyNotSnakeCase

/**
 * Class for Advanced Tracking.
 *
 * @since n.e.x.t.
 * @access private
 * @ignore
 */
final class Advanced_Tracking {

	/**
	 * List of plugins SiteKit supports for event tracking.
	 *
	 * @since n.e.x.t.
	 * @var array of strings
	 */
	private $supported_plugins;

	/**
	 * List of event configurations to be tracked.
	 *
	 * @since n.e.x.t.
	 * @var array
	 */
	private $event_configurations;

	/**
	 * Main class plugin detector instance.
	 *
	 * @since n.e.x.t.
	 * @var Plugin_Detector
	 */
	private $plugin_detector;

	/**
	 * Advanced_Tracking constructor.
	 *
	 * @since n.e.x.t.
	 *
	 * @param Plugin_Detector $mock_plugin_detector optional plugin detector used for testing.
	 */
	public function __construct( $mock_plugin_detector = null ) {
		$this->supported_plugins = array(
			array(
				'name'       => 'Contact Form 7',
				'check_name' => 'WPCF7_PLUGIN_DIR',
				'check_type' => Plugin_Detector::TYPE_CONSTANT,
			),
			array(
				'name'       => 'Formidable Forms',
				'check_name' => 'load_formidable_forms',
				'check_type' => Plugin_Detector::TYPE_FUNCTION,
			),
			array(
				'name'       => 'Ninja Forms',
				'check_name' => 'NF_PLUGIN_DIR',
				'check_type' => Plugin_Detector::TYPE_CONSTANT,
			),
			array(
				'name'       => 'WooCommerce',
				'check_name' => 'WC_PLUGIN_FILE',
				'check_type' => Plugin_Detector::TYPE_CONSTANT,
			),
			array(
				'name'       => 'WPForms',
				'check_name' => 'WPFORMS_PLUGIN_DIR',
				'check_type' => Plugin_Detector::TYPE_CONSTANT,
			),
			array(
				'name'       => 'WPForms Lite',
				'check_name' => 'WPFORMS_PLUGIN_DIR',
				'check_type' => Plugin_Detector::TYPE_CONSTANT,
			),
		);
<<<<<<< HEAD
		if ( $mock_plugin_detector === null ) {
=======
		if ( null === $plugin_detector ) {
>>>>>>> 08d7a711
			$this->plugin_detector = new Plugin_Detector( $this->supported_plugins );
		} else {
			$this->plugin_detector   = $mock_plugin_detector;
		}
		echo 'hiiiii';
	}

	/**
	 * Registers functionality through WordPress hooks.
	 *
	 * @since n.e.x.t.
	 */
	public function register() {
		add_action( 'wp_enqueue_scripts', function() {
			$this->set_up_advanced_tracking();
		}, 11 );
	}

	/**
	 * Creates list of event configurations and injects javascript to track those events.
	 *
	 * @since n.e.x.t.
	 *
	 * @param Boolean $mock_code_injector_flag flag of deciding whether a mock measurement code injector is used for testing or not
	 */
<<<<<<< HEAD
	public function set_up_advanced_tracking( $mock_code_injector_flag = false ) {
=======
	private function set_up_advanced_tracking() {
>>>>>>> 08d7a711
		if ( ! wp_script_is( 'google_gtagjs' ) ) {
			return;
		}

		$active_plugins = $this->plugin_detector->determine_active_plugins();

		$event_factory              = new Measurement_Event_Factory();
		$this->event_configurations = array();
		foreach ( $active_plugins as $plugin_name ) {
			$measurement_event_list = $event_factory->create_measurement_event_list( $plugin_name );
			if ( null !== $measurement_event_list ) {
				foreach ( $measurement_event_list->get_events() as $measurement_event ) {
					array_push( $this->event_configurations, $measurement_event );
				}
			}
		}

		if ($mock_code_injector_flag == false) {
			( new Measurement_Code_Injector( $this->event_configurations ) )->inject_event_tracking();
		} else {
			( new MockMeasurementCodeInjector( $this->event_configurations ) )->inject_event_tracking();
		}
	}

	/**
	 * Returns list of event configurations.
	 *
	 * @return array
	 */
	public function get_event_configurations() {
		return $this->event_configurations;
	}

}<|MERGE_RESOLUTION|>--- conflicted
+++ resolved
@@ -90,16 +90,11 @@
 				'check_type' => Plugin_Detector::TYPE_CONSTANT,
 			),
 		);
-<<<<<<< HEAD
 		if ( $mock_plugin_detector === null ) {
-=======
-		if ( null === $plugin_detector ) {
->>>>>>> 08d7a711
 			$this->plugin_detector = new Plugin_Detector( $this->supported_plugins );
 		} else {
-			$this->plugin_detector   = $mock_plugin_detector;
+			$this->plugin_detector = $mock_plugin_detector;
 		}
-		echo 'hiiiii';
 	}
 
 	/**
@@ -120,11 +115,7 @@
 	 *
 	 * @param Boolean $mock_code_injector_flag flag of deciding whether a mock measurement code injector is used for testing or not
 	 */
-<<<<<<< HEAD
 	public function set_up_advanced_tracking( $mock_code_injector_flag = false ) {
-=======
-	private function set_up_advanced_tracking() {
->>>>>>> 08d7a711
 		if ( ! wp_script_is( 'google_gtagjs' ) ) {
 			return;
 		}

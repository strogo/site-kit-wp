<?php
/**
 * Class Google\Site_Kit\Modules\Analytics
 *
 * @package   Google\Site_Kit
 * @copyright 2019 Google LLC
 * @license   https://www.apache.org/licenses/LICENSE-2.0 Apache License 2.0
 * @link      https://sitekit.withgoogle.com
 */

namespace Google\Site_Kit\Modules;

use Google\Site_Kit\Core\Modules\Module;
use Google\Site_Kit\Core\Modules\Module_Settings;
use Google\Site_Kit\Core\Modules\Module_With_Admin_Bar;
use Google\Site_Kit\Core\Modules\Module_With_Debug_Fields;
use Google\Site_Kit\Core\Modules\Module_With_Screen;
use Google\Site_Kit\Core\Modules\Module_With_Screen_Trait;
use Google\Site_Kit\Core\Modules\Module_With_Scopes;
use Google\Site_Kit\Core\Modules\Module_With_Scopes_Trait;
use Google\Site_Kit\Core\Modules\Module_With_Settings;
use Google\Site_Kit\Core\Modules\Module_With_Settings_Trait;
use Google\Site_Kit\Core\Modules\Module_With_Assets;
use Google\Site_Kit\Core\Modules\Module_With_Assets_Trait;
use Google\Site_Kit\Core\Assets\Asset;
use Google\Site_Kit\Core\Assets\Script;
use Google\Site_Kit\Core\Authentication\Clients\Google_Site_Kit_Client;
use Google\Site_Kit\Core\REST_API\Data_Request;
use Google\Site_Kit\Core\Util\Debug_Data;
use Google\Site_Kit\Modules\Analytics\Settings;
use Google\Site_Kit_Dependencies\Google_Service_AnalyticsReporting_DateRangeValues;
use Google\Site_Kit_Dependencies\Google_Service_AnalyticsReporting_GetReportsResponse;
use Google\Site_Kit_Dependencies\Google_Service_AnalyticsReporting_Report;
use Google\Site_Kit_Dependencies\Google_Service_AnalyticsReporting_ReportData;
use Google\Site_Kit_Dependencies\Google_Service_Analytics;
use Google\Site_Kit_Dependencies\Google_Service_AnalyticsReporting;
use Google\Site_Kit_Dependencies\Google_Service_AnalyticsReporting_GetReportsRequest;
use Google\Site_Kit_Dependencies\Google_Service_AnalyticsReporting_ReportRequest;
use Google\Site_Kit_Dependencies\Google_Service_AnalyticsReporting_Dimension;
use Google\Site_Kit_Dependencies\Google_Service_AnalyticsReporting_DimensionFilter;
use Google\Site_Kit_Dependencies\Google_Service_AnalyticsReporting_DimensionFilterClause;
use Google\Site_Kit_Dependencies\Google_Service_AnalyticsReporting_DateRange;
use Google\Site_Kit_Dependencies\Google_Service_AnalyticsReporting_Metric;
use Google\Site_Kit_Dependencies\Google_Service_AnalyticsReporting_OrderBy;
use Google\Site_Kit_Dependencies\Google_Service_Analytics_Accounts;
use Google\Site_Kit_Dependencies\Google_Service_Analytics_Account;
use Google\Site_Kit_Dependencies\Google_Service_Analytics_Webproperties;
use Google\Site_Kit_Dependencies\Google_Service_Analytics_Webproperty;
use Google\Site_Kit_Dependencies\Google_Service_Analytics_Profile;
use Google\Site_Kit_Dependencies\Google_Service_Exception;
use Google\Site_Kit_Dependencies\Psr\Http\Message\RequestInterface;
use WP_Error;
use Exception;

/**
 * Class representing the Analytics module.
 *
 * @since 1.0.0
 * @access private
 * @ignore
 */
final class Analytics extends Module
	implements Module_With_Screen, Module_With_Scopes, Module_With_Settings, Module_With_Assets, Module_With_Admin_Bar, Module_With_Debug_Fields {
	use Module_With_Screen_Trait, Module_With_Scopes_Trait, Module_With_Settings_Trait, Module_With_Assets_Trait;

	/**
	 * Registers functionality through WordPress hooks.
	 *
	 * @since 1.0.0
	 */
	public function register() {
		$this->register_scopes_hook();

		$this->register_screen_hook();

		/**
		 * This filter only exists to be unhooked by the AdSense module if active.
		 *
		 * @see \Google\Site_Kit\Modules\Analytics\Settings::register
		 */
		add_filter( 'googlesitekit_analytics_adsense_linked', '__return_false' );

		add_action( // For non-AMP.
			'wp_enqueue_scripts',
			function() {
				$this->enqueue_gtag_js();
			}
		);

		$print_amp_gtag = function() {
			// This hook is only available in AMP plugin version >=1.3, so if it
			// has already completed, do nothing.
			if ( ! doing_action( 'amp_print_analytics' ) && did_action( 'amp_print_analytics' ) ) {
				return;
			}

			$this->print_amp_gtag();
		};
		// Which actions are run depends on the version of the AMP Plugin
		// (https://amp-wp.org/) available. Version >=1.3 exposes a
		// new, `amp_print_analytics` action.
		// For all AMP modes, AMP plugin version >=1.3.
		add_action( 'amp_print_analytics', $print_amp_gtag );
		// For AMP Standard and Transitional, AMP plugin version <1.3.
		add_action( 'wp_footer', $print_amp_gtag, 20 );
		// For AMP Reader, AMP plugin version <1.3.
		add_action( 'amp_post_template_footer', $print_amp_gtag, 20 );

		add_filter( // Load amp-analytics component for AMP Reader.
			'amp_post_template_data',
			function( $data ) {
				return $this->amp_data_load_analytics_component( $data );
			}
		);

		add_action(
			'wp_head',
			function () {
				if ( $this->is_tracking_disabled() ) {
					$this->print_tracking_opt_out();
				}
			},
			0
		);
	}

	/**
	 * Checks whether or not tracking snippet should be contextually disabled for this request.
	 *
	 * @since 1.1.0
	 *
	 * @return bool
	 */
	protected function is_tracking_disabled() {
		$exclusions = $this->get_data( 'tracking-disabled' );
		$disabled   = in_array( 'loggedinUsers', $exclusions, true ) && is_user_logged_in();

		/**
		 * Filters whether or not the Analytics tracking snippet is output for the current request.
		 *
		 * @since 1.1.0
		 *
		 * @param $disabled bool Whether to disable tracking or not.
		 */
		return (bool) apply_filters( 'googlesitekit_analytics_tracking_disabled', $disabled );
	}

	/**
	 * Gets required Google OAuth scopes for the module.
	 *
	 * @since 1.0.0
	 *
	 * @return array List of Google OAuth scopes.
	 */
	public function get_scopes() {
		return array(
			'https://www.googleapis.com/auth/analytics',
			'https://www.googleapis.com/auth/analytics.readonly',
			'https://www.googleapis.com/auth/analytics.manage.users',
			'https://www.googleapis.com/auth/analytics.edit',
		);
	}

	/**
	 * Returns all module information data for passing it to JavaScript.
	 *
	 * @since 1.0.0
	 *
	 * @return array Module information data.
	 */
	public function prepare_info_for_js() {
		$info = parent::prepare_info_for_js();

		$info['provides'] = array(
			__( 'Audience overview', 'google-site-kit' ),
			__( 'Top pages', 'google-site-kit' ),
			__( 'Top acquisition sources', 'google-site-kit' ),
		);

		return $info;
	}

	/**
	 * Checks whether the module is connected.
	 *
	 * A module being connected means that all steps required as part of its activation are completed.
	 *
	 * @since 1.0.0
	 *
	 * @return bool True if module is connected, false otherwise.
	 */
	public function is_connected() {
		$connection = $this->get_data( 'connection' );
		if ( is_wp_error( $connection ) ) {
			return false;
		}

		foreach ( (array) $connection as $value ) {
			if ( empty( $value ) ) {
				return false;
			}
		}

		return parent::is_connected();
	}

	/**
	 * Cleans up when the module is deactivated.
	 *
	 * @since 1.0.0
	 */
	public function on_deactivation() {
		$this->get_settings()->delete();
		$this->options->delete( 'googlesitekit_analytics_adsense_linked' );
	}

	/**
	 * Checks if the module is active in the admin bar for the given URL.
	 *
	 * @since 1.4.0
	 *
	 * @param string $url URL to determine active state for.
	 * @return bool
	 */
	public function is_active_in_admin_bar( $url ) {
		if ( ! $this->is_connected() ) {
			return false;
		}

		return $this->has_data_for_url( $url );
	}

	/**
	 * Gets an array of debug field definitions.
	 *
	 * @since 1.5.0
	 *
	 * @return array
	 */
	public function get_debug_fields() {
		$settings = $this->get_settings()->get();

		return array(
			'analytics_account_id'  => array(
				'label' => __( 'Analytics account ID', 'google-site-kit' ),
				'value' => $settings['accountID'],
				'debug' => Debug_Data::redact_debug_value( $settings['accountID'] ),
			),
			'analytics_property_id' => array(
				'label' => __( 'Analytics property ID', 'google-site-kit' ),
				'value' => $settings['propertyID'],
				'debug' => Debug_Data::redact_debug_value( $settings['propertyID'], 7 ),
			),
			'analytics_profile_id'  => array(
				'label' => __( 'Analytics profile ID', 'google-site-kit' ),
				'value' => $settings['profileID'],
				'debug' => Debug_Data::redact_debug_value( $settings['profileID'] ),
			),
			'analytics_use_snippet' => array(
				'label' => __( 'Analytics snippet placed', 'google-site-kit' ),
				'value' => $settings['useSnippet'] ? __( 'Yes', 'google-site-kit' ) : __( 'No', 'google-site-kit' ),
				'debug' => $settings['useSnippet'] ? 'yes' : 'no',
			),
		);
	}

	/**
	 * Outputs gtag snippet.
	 *
	 * @since 1.0.0
	 */
	protected function enqueue_gtag_js() {
		// Bail early if we are checking for the tag presence from the back end.
		if ( $this->context->input()->filter( INPUT_GET, 'tagverify', FILTER_VALIDATE_BOOLEAN ) ) {
			return;
		}

		// On AMP, do not print the script tag.
		if ( $this->context->is_amp() ) {
			return;
		}

		$use_snippet = $this->get_data( 'use-snippet' );
		if ( is_wp_error( $use_snippet ) || ! $use_snippet ) {
			return;
		}

		$tracking_id = $this->get_data( 'property-id' );
		if ( is_wp_error( $tracking_id ) ) {
			return;
		}

		wp_enqueue_script( // phpcs:ignore WordPress.WP.EnqueuedResourceParameters.MissingVersion
			'google_gtagjs',
			'https://www.googletagmanager.com/gtag/js?id=' . esc_attr( $tracking_id ),
			false,
			null,
			false
		);
		wp_script_add_data( 'google_gtagjs', 'script_execution', 'async' );

		wp_add_inline_script(
			'google_gtagjs',
			'window.dataLayer = window.dataLayer || [];function gtag(){dataLayer.push(arguments);}'
		);

		$gtag_opt = array();

		if ( $this->context->get_amp_mode() ) {
			$gtag_opt['linker'] = array(
				'domains' => array( $this->get_home_domain() ),
			);
		}

		$anonymize_ip = $this->get_data( 'anonymize-ip' );
		if ( ! is_wp_error( $anonymize_ip ) && $anonymize_ip ) {
			// See https://developers.google.com/analytics/devguides/collection/gtagjs/ip-anonymization.
			$gtag_opt['anonymize_ip'] = true;
		}

		/**
		 * Filters the gtag configuration options for the Analytics snippet.
		 *
		 * You can use the {@see 'googlesitekit_amp_gtag_opt'} filter to do the same for gtag in AMP.
		 *
		 * @since 1.0.0
		 *
		 * @see https://developers.google.com/gtagjs/devguide/configure
		 *
		 * @param array $gtag_opt gtag config options.
		 */
		$gtag_opt = apply_filters( 'googlesitekit_gtag_opt', $gtag_opt );

		if ( ! empty( $gtag_opt['linker'] ) ) {
			wp_add_inline_script(
				'google_gtagjs',
				'gtag(\'set\', \'linker\', ' . wp_json_encode( $gtag_opt['linker'] ) . ' );'
			);
		}
		unset( $gtag_opt['linker'] );

		wp_add_inline_script(
			'google_gtagjs',
			'gtag(\'js\', new Date());'
		);

		if ( empty( $gtag_opt ) ) {
			wp_add_inline_script(
				'google_gtagjs',
				'gtag(\'config\', \'' . esc_attr( $tracking_id ) . '\');'
			);
		} else {
			wp_add_inline_script(
				'google_gtagjs',
				'gtag(\'config\', \'' . esc_attr( $tracking_id ) . '\', ' . wp_json_encode( $gtag_opt ) . ' );'
			);
		}
	}

	/**
	 * Outputs gtag <amp-analytics> tag.
	 *
	 * @since 1.0.0
	 */
	protected function print_amp_gtag() {
		// Bail early if we are checking for the tag presence from the back end.
		if ( $this->context->input()->filter( INPUT_GET, 'tagverify', FILTER_VALIDATE_BOOLEAN ) ) {
			return;
		}

		if ( ! $this->context->is_amp() ) {
			return;
		}

		$use_snippet = $this->get_data( 'use-snippet' );
		if ( is_wp_error( $use_snippet ) || ! $use_snippet ) {
			return;
		}

		$tracking_id = $this->get_data( 'property-id' );
		if ( is_wp_error( $tracking_id ) ) {
			return;
		}

		$gtag_amp_opt = array(
			'vars'            => array(
				'gtag_id' => $tracking_id,
				'config'  => array(
					$tracking_id => array(
						'groups' => 'default',
						'linker' => array(
							'domains' => array( $this->get_home_domain() ),
						),
					),
				),
			),
			'optoutElementId' => '__gaOptOutExtension',
		);

		/**
		 * Filters the gtag configuration options for the amp-analytics tag.
		 *
		 * You can use the {@see 'googlesitekit_gtag_opt'} filter to do the same for gtag in non-AMP.
		 *
		 * @since 1.0.0
		 *
		 * @see https://developers.google.com/gtagjs/devguide/amp
		 *
		 * @param array $gtag_amp_opt gtag config options for AMP.
		 */
		$gtag_amp_opt_filtered = apply_filters( 'googlesitekit_amp_gtag_opt', $gtag_amp_opt );

		// Ensure gtag_id is set to the correct value.
		if ( ! is_array( $gtag_amp_opt_filtered ) ) {
			$gtag_amp_opt_filtered = $gtag_amp_opt;
		}

		if ( ! isset( $gtag_amp_opt_filtered['vars'] ) || ! is_array( $gtag_amp_opt_filtered['vars'] ) ) {
			$gtag_amp_opt_filtered['vars'] = $gtag_amp_opt['vars'];
		}

		$gtag_amp_opt_filtered['vars']['gtag_id'] = $tracking_id;
		?>
		<amp-analytics type="gtag" data-credentials="include">
			<script type="application/json">
				<?php echo wp_json_encode( $gtag_amp_opt_filtered ); ?>
			</script>
		</amp-analytics>
		<?php
	}

	/**
	 * Loads AMP analytics script if opted in.
	 *
	 * This only affects AMP Reader mode, the others are automatically covered.
	 *
	 * @since 1.0.0
	 *
	 * @param array $data AMP template data.
	 * @return array Filtered $data.
	 */
	protected function amp_data_load_analytics_component( $data ) {
		if ( isset( $data['amp_component_scripts']['amp-analytics'] ) ) {
			return $data;
		}

		$use_snippet = $this->get_data( 'use-snippet' );
		if ( is_wp_error( $use_snippet ) || ! $use_snippet ) {
			return $data;
		}

		$tracking_id = $this->get_data( 'property-id' );
		if ( is_wp_error( $tracking_id ) ) {
			return $data;
		}

		$data['amp_component_scripts']['amp-analytics'] = 'https://cdn.ampproject.org/v0/amp-analytics-0.1.js';
		return $data;
	}

	/**
	 * Returns the mapping between available datapoints and their services.
	 *
	 * @since 1.0.0
	 *
	 * @return array Associative array of $datapoint => $service_identifier pairs.
	 */
	protected function get_datapoint_services() {
		return array(
			// GET / POST.
			'connection'                   => '',
			'account-id'                   => '',
			'property-id'                  => '',
			'profile-id'                   => '',
			'internal-web-property-id'     => '',
			'use-snippet'                  => '',
			'tracking-disabled'            => '',
			// GET.
			'anonymize-ip'                 => '',
			'goals'                        => 'analytics',
			'accounts-properties-profiles' => 'analytics',
			'properties-profiles'          => 'analytics',
			'profiles'                     => 'analytics',
			'tag-permission'               => '',
			'report'                       => 'analyticsreporting',
			// POST.
			'create-property'              => 'analytics',
			'create-profile'               => 'analytics',
			'settings'                     => '',
		);
	}

	/**
	 * Creates a request object for the given datapoint.
	 *
	 * @since 1.0.0
	 *
	 * @param Data_Request $data Data request object.
	 *
	 * @return RequestInterface|callable|WP_Error Request object or callable on success, or WP_Error on failure.
	 */
	protected function create_data_request( Data_Request $data ) {
		switch ( "{$data->method}:{$data->datapoint}" ) {
			case 'GET:account-id':
				return function() {
					$option = $this->get_settings()->get();

					if ( empty( $option['accountID'] ) ) {
						return new WP_Error( 'account_id_not_set', __( 'Analytics account ID not set.', 'google-site-kit' ), array( 'status' => 404 ) );
					}
					return $option['accountID'];
				};
			case 'POST:account-id':
				if ( ! isset( $data['accountID'] ) ) {
					/* translators: %s: Missing parameter name */
					return new WP_Error( 'missing_required_param', sprintf( __( 'Request parameter is empty: %s.', 'google-site-kit' ), 'accountID' ), array( 'status' => 400 ) );
				}
				return function() use ( $data ) {
					$this->get_settings()->merge(
						array(
							'accountID'     => $data['accountID'],
							'adsenseLinked' => false,
						)
					);
					return true;
				};
			case 'GET:accounts-properties-profiles':
				$restore = $this->with_client_defer( false );

				return function () use ( $data, $restore ) {
					try {
						return $this->get_service( 'analytics' )->management_accounts->listManagementAccounts();
					} catch ( Google_Service_Exception $exception ) {
						// The exception message is a JSON object of all errors, so we'll convert it to our WP Error first.
						$wp_error = $this->exception_to_error( $exception, $data->datapoint );
						// Unfortunately there isn't a better way to identify this without checking the message.
						if ( 'User does not have any Google Analytics account.' === $wp_error->get_error_message() ) {
							return new Google_Service_Analytics_Accounts();
						}
						// If any other exception was caught, re-throw it.
						throw $exception;
					} finally {
						$restore(); // Will be called before returning in all cases.
					}
				};
			case 'GET:anonymize-ip':
				return function() {
					$option = $this->get_settings()->get();

					return (bool) $option['anonymizeIP'];
				};
			case 'GET:connection':
				return function() {
					$connection = array(
						'accountID'             => '',
						'propertyID'            => '',
						'profileID'             => '',
						'internalWebPropertyID' => '',
					);

					$option = $this->get_settings()->get();

					return array_intersect_key( $option, $connection );
				};
			case 'POST:connection':
				return function() use ( $data ) {
					$this->get_settings()->merge(
						array(
							'accountID'             => $data['accountID'],
							'propertyID'            => $data['propertyID'],
							'profileID'             => $data['profileID'],
							'internalWebPropertyID' => $data['internalWebPropertyID'],
							'adsenseLinked'         => false,
						)
					);
					return true;
				};
			case 'GET:goals':
				$connection = $this->get_data( 'connection' );
				if (
					empty( $connection['accountID'] ) ||
					empty( $connection['internalWebPropertyID'] ) ||
					empty( $connection['profileID'] )
				) {
					// This is needed to return and emulate the same error format from Analytics API.
					return function() {
						return array(
							'error' => array(
								'code'    => 400,
								'message' => __( 'Analytics module needs to be configured.', 'google-site-kit' ),
								'status'  => 'INVALID_ARGUMENT',
							),
						);
					};
				}
				$service = $this->get_service( 'analytics' );
				return $service->management_goals->listManagementGoals( $connection['accountID'], $connection['propertyID'], $connection['profileID'] );
			case 'GET:internal-web-property-id':
				return function() {
					$option = $this->get_settings()->get();

					if ( empty( $option['internalWebPropertyID'] ) ) {
						return new WP_Error( 'internal_web_property_id_not_set', __( 'Analytics internal web property ID not set.', 'google-site-kit' ), array( 'status' => 404 ) );
					}
					return $option['internalWebPropertyID'];
				};
			case 'POST:internal-web-property-id':
				if ( ! isset( $data['internalWebPropertyID'] ) ) {
					/* translators: %s: Missing parameter name */
					return new WP_Error( 'missing_required_param', sprintf( __( 'Request parameter is empty: %s.', 'google-site-kit' ), 'internalWebPropertyID' ), array( 'status' => 400 ) );
				}
				return function() use ( $data ) {
					$this->get_settings()->merge(
						array(
							'internalWebPropertyID' => $data['internalWebPropertyID'],
							'adsenseLinked'         => false,
						)
					);
					return true;
				};
			case 'GET:profile-id':
				return function() {
					$option = $this->get_settings()->get();

					if ( empty( $option['profileID'] ) ) {
						return new WP_Error( 'profile_id_not_set', __( 'Analytics profile ID not set.', 'google-site-kit' ), array( 'status' => 404 ) );
					}
					return $option['profileID'];
				};
			case 'POST:profile-id':
				if ( ! isset( $data['profileID'] ) ) {
					/* translators: %s: Missing parameter name */
					return new WP_Error( 'missing_required_param', sprintf( __( 'Request parameter is empty: %s.', 'google-site-kit' ), 'profileID' ), array( 'status' => 400 ) );
				}
				return function() use ( $data ) {
					$this->get_settings()->merge(
						array(
							'profileID'     => $data['profileID'],
							'adsenseLinked' => false,
						)
					);
					return true;
				};
			case 'GET:profiles':
				if ( ! isset( $data['accountID'] ) ) {
					return new WP_Error(
						'missing_required_param',
						/* translators: %s: Missing parameter name */
						sprintf( __( 'Request parameter is empty: %s.', 'google-site-kit' ), 'accountID' ),
						array( 'status' => 400 )
					);
				}
				if ( ! isset( $data['propertyID'] ) ) {
					return new WP_Error(
						'missing_required_param',
						/* translators: %s: Missing parameter name */
						sprintf( __( 'Request parameter is empty: %s.', 'google-site-kit' ), 'propertyID' ),
						array( 'status' => 400 )
					);
				}

				return $this->get_service( 'analytics' )->management_profiles->listManagementProfiles( $data['accountID'], $data['propertyID'] );
			case 'GET:properties-profiles':
				if ( ! isset( $data['accountID'] ) ) {
					return new WP_Error(
						'missing_required_param',
						/* translators: %s: Missing parameter name */
						sprintf( __( 'Request parameter is empty: %s.', 'google-site-kit' ), 'accountID' ),
						array( 'status' => 400 )
					);
				}

				return $this->get_service( 'analytics' )->management_webproperties->listManagementWebproperties( $data['accountID'] );
			case 'GET:property-id':
				return function() {
					$option = $this->get_settings()->get();

					if ( empty( $option['propertyID'] ) ) {
						return new WP_Error( 'property_id_not_set', __( 'Analytics property ID not set.', 'google-site-kit' ), array( 'status' => 404 ) );
					}
					return $option['propertyID'];
				};
			case 'POST:property-id':
				if ( ! isset( $data['propertyID'] ) ) {
					/* translators: %s: Missing parameter name */
					return new WP_Error( 'missing_required_param', sprintf( __( 'Request parameter is empty: %s.', 'google-site-kit' ), 'propertyID' ), array( 'status' => 400 ) );
				}
				return function() use ( $data ) {
					$this->get_settings()->merge(
						array(
							'propertyID'    => $data['propertyID'],
							'adsenseLinked' => false,
						)
					);
					return true;
				};
			case 'GET:report':
				$date_range = $data['dateRange'] ?: 'last-28-days';

				$dimensions = array_map(
					function ( $name ) {
						$dimension = new Google_Service_AnalyticsReporting_Dimension();
						$dimension->setName( $name );

						return $dimension;
					},
					array_filter( explode( ',', $data['dimensions'] ) )
				);

				$request_args         = compact( 'dimensions' );
				$request_args['page'] = $data['url'];

				if ( ! empty( $data['limit'] ) ) {
					$request_args['row_limit'] = $data['limit'];
				}

				$request = $this->create_analytics_site_data_request( $request_args );

				if ( is_wp_error( $request ) ) {
					return $request;
				}

				$date_ranges = array(
					$this->parse_date_range(
						$date_range,
						$data['compareDateRanges'] ? 2 : 1
					),
				);

				// When using multiple date ranges, it changes the structure of the response,
				// where each date range becomes an item in a list.
				if ( ! empty( $data['multiDateRange'] ) ) {
					$date_ranges[] = $this->parse_date_range( $date_range, 1, 1, true );
				}

				$date_ranges = array_map(
					function ( $date_range ) {
						list ( $start_date, $end_date ) = $date_range;
						$date_range                     = new Google_Service_AnalyticsReporting_DateRange();
						$date_range->setStartDate( $start_date );
						$date_range->setEndDate( $end_date );

						return $date_range;
					},
					$date_ranges
				);
				$request->setDateRanges( $date_ranges );

				$metrics = array_map(
					function ( $metric_def ) {
						$metric_def = array_merge(
							array(
								'alias'      => '',
								'expression' => '',
							),
							(array) $metric_def
						);
						$metric     = new Google_Service_AnalyticsReporting_Metric();
						$metric->setAlias( $metric_def['alias'] );
						$metric->setExpression( $metric_def['expression'] );

						return $metric;
					},
					(array) $data['metrics']
				);
				$request->setMetrics( $metrics );

				// Order by.
				$orderby = array_map(
					function ( $order_def ) {
						$order_def = array_merge(
							array(
								'fieldName' => '',
								'sortOrder' => '',
							),
							(array) $order_def
						);
						$order_by  = new Google_Service_AnalyticsReporting_OrderBy();
						$order_by->setFieldName( $order_def['fieldName'] );
						$order_by->setSortOrder( $order_def['sortOrder'] );

						return $order_by;
					},
					(array) $data['orderby']
				);
				$request->setOrderBys( $orderby );

				// Batch reports requests.
				$body = new Google_Service_AnalyticsReporting_GetReportsRequest();
				$body->setReportRequests( array( $request ) );

				return $this->get_analyticsreporting_service()->reports->batchGet( $body );
			case 'POST:create-property':
				if ( ! isset( $data['accountID'] ) ) {
					return new WP_Error(
						'missing_required_param',
						/* translators: %s: Missing parameter name */
						sprintf( __( 'Request parameter is empty: %s.', 'google-site-kit' ), 'accountID' ),
						array( 'status' => 400 )
					);
				}
				$property = new Google_Service_Analytics_Webproperty();
				$property->setName( wp_parse_url( $this->context->get_reference_site_url(), PHP_URL_HOST ) );
				$property->setWebsiteUrl( $this->context->get_reference_site_url() );
				return $this->get_service( 'analytics' )->management_webproperties->insert( $data['accountID'], $property );
			case 'POST:create-profile':
				if ( ! isset( $data['accountID'] ) ) {
					return new WP_Error(
						'missing_required_param',
						/* translators: %s: Missing parameter name */
						sprintf( __( 'Request parameter is empty: %s.', 'google-site-kit' ), 'accountID' ),
						array( 'status' => 400 )
					);
				}
				if ( ! isset( $data['propertyID'] ) ) {
					return new WP_Error(
						'missing_required_param',
						/* translators: %s: Missing parameter name */
						sprintf( __( 'Request parameter is empty: %s.', 'google-site-kit' ), 'propertyID' ),
						array( 'status' => 400 )
					);
				}
				$profile = new Google_Service_Analytics_Profile();
				$profile->setName( __( 'All Web Site Data', 'google-site-kit' ) );
				return $profile = $this->get_service( 'analytics' )->management_profiles->insert( $data['accountID'], $data['propertyID'], $profile );
			case 'POST:settings':
				return function() use ( $data ) {
					$option          = $data->data;
					$is_new_property = false;

					if ( isset( $option['accountID'], $option['propertyID'] ) ) {
						if ( '0' === $option['propertyID'] ) {
							$is_new_property = true;
							$restore_defer   = $this->with_client_defer( false );
							$property        = new Google_Service_Analytics_Webproperty();
							$property->setName( wp_parse_url( $this->context->get_reference_site_url(), PHP_URL_HOST ) );
							try {
								$property = $this->get_service( 'analytics' )->management_webproperties->insert( $option['accountID'], $property );
							} catch ( Exception $e ) {
								$restore_defer();
								return $this->exception_to_error( $e, $data->datapoint );
							}
							$restore_defer();
							/* @var Google_Service_Analytics_Webproperty $property Property instance. */
							$option['propertyID']            = $property->getId();
							$option['internalWebPropertyID'] = $property->getInternalWebPropertyId();
						}
						if ( isset( $option['profileID'] ) ) {
							if ( '0' === $option['profileID'] ) {
								$restore_defer = $this->with_client_defer( false );
								$profile       = new Google_Service_Analytics_Profile();
								$profile->setName( __( 'All Web Site Data', 'google-site-kit' ) );
								try {
									$profile = $this->get_service( 'analytics' )->management_profiles->insert( $option['accountID'], $option['propertyID'], $profile );
								} catch ( Exception $e ) {
									$restore_defer();
									return $this->exception_to_error( $e, $data->datapoint );
								}
								$restore_defer();
								$option['profileID'] = $profile->id;
							}

							// Set default profile for new property.
							if ( $is_new_property ) {
								$restore_defer = $this->with_client_defer( false );
								$property      = new Google_Service_Analytics_Webproperty();
								$property->setDefaultProfileId( $option['profileID'] );
								try {
									$property = $this->get_service( 'analytics' )->management_webproperties->patch( $option['accountID'], $option['propertyID'], $property );
								} catch ( Exception $e ) {
									$restore_defer();
									return $this->exception_to_error( $e, $data->datapoint );
								}
								$restore_defer();
							}
						}
					}
					$this->get_settings()->merge( $option );
					return $this->get_settings()->get();
				};
			case 'GET:tag-permission':
				return function() use ( $data ) {
					if ( ! isset( $data['propertyID'] ) ) {
						return new WP_Error(
							'missing_required_param',
							/* translators: %s: Missing parameter name */
							sprintf( __( 'Request parameter is empty: %s.', 'google-site-kit' ), 'propertyID' ),
							array( 'status' => 400 )
						);
					}
					$property_id = $data['propertyID'];
					$account_id  = $this->parse_account_id( $property_id );
					if ( empty( $account_id ) ) {
						return new WP_Error(
							'invalid_param',
							__( 'The propertyID parameter is not a valid Analytics property ID.', 'google-site-kit' ),
							array( 'status' => 400 )
						);
					}
					return array(
						'accountID'  => $account_id,
						'propertyID' => $property_id,
						'permission' => $this->has_access_to_property( $property_id, $account_id ),
					);
				};
			case 'GET:tracking-disabled':
				return function() {
					$option = $this->get_settings()->get();

					return $option['trackingDisabled'];
				};
			case 'GET:use-snippet':
				return function() {
					$option = $this->get_settings()->get();
					return ! empty( $option['useSnippet'] );
				};
			case 'POST:use-snippet':
				if ( ! isset( $data['useSnippet'] ) ) {
					/* translators: %s: Missing parameter name */
					return new WP_Error( 'missing_required_param', sprintf( __( 'Request parameter is empty: %s.', 'google-site-kit' ), 'useSnippet' ), array( 'status' => 400 ) );
				}
				return function() use ( $data ) {
					$this->get_settings()->merge( array( 'useSnippet' => $data['useSnippet'] ) );
					return true;
				};
		}

		return new WP_Error( 'invalid_datapoint', __( 'Invalid datapoint.', 'google-site-kit' ) );
	}

	/**
	 * Parses a response for the given datapoint.
	 *
	 * @since 1.0.0
	 *
	 * @param Data_Request $data Data request object.
	 * @param mixed        $response Request response.
	 *
	 * @return mixed Parsed response data on success, or WP_Error on failure.
	 */
	protected function parse_data_response( Data_Request $data, $response ) {
		switch ( "{$data->method}:{$data->datapoint}" ) {
			case 'GET:accounts-properties-profiles':
				/* @var Google_Service_Analytics_Accounts $response listManagementAccounts response. */
				$accounts            = (array) $response->getItems();
				$account_ids         = array_map(
					function ( Google_Service_Analytics_Account $account ) {
						return $account->getId();
					},
					$accounts
				);
				$properties_profiles = array(
					'properties' => array(),
					'profiles'   => array(),
				);

<<<<<<< HEAD
				if ( ! empty( $data['existingPropertyID'] ) ) {
=======
				if ( empty( $accounts ) ) {
					return array_merge( compact( 'accounts' ), $properties_profiles );
				}

				if ( ! empty( $data['existingAccountID'] ) && ! empty( $data['existingPropertyID'] ) ) {
>>>>>>> dadd383c
					// If there is an existing tag, pass it through to ensure only the existing tag is matched.
					$properties_profiles = $this->get_data(
						'properties-profiles',
						array(
							'accountID'          => $this->parse_account_id( $data['existingPropertyID'] ),
							'existingPropertyID' => $data['existingPropertyID'],
						)
					);
				} else {
					// Get the account ID from the saved settings - returns WP_Error if not set.
					$account_id = $this->get_data( 'account-id' );
					// If the saved account ID is in the list of accounts the user has access to, it's a match.
					if ( in_array( $account_id, $account_ids, true ) ) {
						$properties_profiles = $this->get_data( 'properties-profiles', array( 'accountID' => $account_id ) );
					} else {
						// Iterate over each account in reverse so if there is no match,
						// the last $properties_profiles will be from the first account (selected by default).
						foreach ( array_reverse( $accounts ) as $account ) {
							/* @var Google_Service_Analytics_Account $account Analytics account object. */
							$properties_profiles = $this->get_data( 'properties-profiles', array( 'accountID' => $account->getId() ) );

							if ( ! is_wp_error( $properties_profiles ) && isset( $properties_profiles['matchedProperty'] ) ) {
								break;
							}
						}
					}
				}

				if ( is_wp_error( $properties_profiles ) ) {
					return $properties_profiles;
				}

				return array_merge( compact( 'accounts' ), $properties_profiles );
			case 'GET:goals':
				if ( is_array( $response ) ) {
					return $response;
				}
				// TODO: Parse this response to a regular array.
				break;
			case 'GET:profiles':
				// TODO: Parse this response to a regular array.
				$response = $response->getItems();

				return $response;
			case 'GET:properties-profiles':
				/* @var Google_Service_Analytics_Webproperties $response listManagementWebproperties response. */
				$properties = (array) $response->getItems();
				$response   = array(
					'properties' => $properties,
					'profiles'   => array(),
				);

				if ( 0 === count( $properties ) ) {
					return $response;
				}

				$found_property = new Google_Service_Analytics_Webproperty();
				$current_url    = $this->context->get_reference_site_url();

				// If requested for a specific property, only match by property ID.
				if ( ! empty( $data['existingPropertyID'] ) ) {
					$property_id  = $data['existingPropertyID'];
					$current_urls = array();
				} else {
					$property_id  = $this->get_data( 'property-id' );
					$current_urls = $this->permute_site_url( $current_url );
				}

				// If there's no match for the saved account ID, try to find a match using the properties of each account.
				foreach ( $properties as $property ) {
					/* @var Google_Service_Analytics_Webproperty $property Property instance. */
					if (
						// Attempt to match by property ID.
						$property->getId() === $property_id ||
						// Attempt to match by site URL, with and without http/https and 'www' subdomain.
						in_array( untrailingslashit( $property->getWebsiteUrl() ), $current_urls, true )
					) {
						$found_property              = $property;
						$response['matchedProperty'] = $property;
						break;
					}
				}

				// If no match is found, fetch profiles for the first property if available.
				if ( ! $found_property->getAccountId() && $properties ) {
					$found_property = array_shift( $properties );
				} elseif ( ! $found_property->getAccountId() ) {
					// If no found property, skip the call to 'profiles' as it would be empty/fail.
					return $response;
				}

				$profiles = $this->get_data(
					'profiles',
					array(
						'accountID'  => $found_property->getAccountId(),
						'propertyID' => $found_property->getId(),
					)
				);

				if ( is_wp_error( $profiles ) ) {
					return $profiles;
				}

				$response['profiles'] = $profiles;

				return $response;
			case 'GET:report':
				/* @var Google_Service_AnalyticsReporting_GetReportsResponse $response Response object. */
				if ( $this->is_adsense_request( $data ) ) {
					$is_linked = empty( $response->error );
					$this->get_settings()->merge( array( 'adsenseLinked' => $is_linked ) );
				}

				return $response->getReports();
		}

		return $response;
	}

	/**
	 * Creates a new Analytics site request for the current site and given arguments.
	 *
	 * @since 1.0.0
	 *
	 * @param array $args {
	 *     Optional. Additional arguments.
	 *
	 *     @type array  $dimensions List of request dimensions. Default empty array.
	 *     @type string $start_date Start date in 'Y-m-d' format. Default empty string.
	 *     @type string $end_date   End date in 'Y-m-d' format. Default empty string.
	 *     @type string $page       Specific page URL to filter by. Default empty string.
	 *     @type int    $row_limit  Limit of rows to return. Default 100.
	 * }
	 * @return Google_Service_AnalyticsReporting_ReportRequest|WP_Error Analytics site request instance.
	 */
	protected function create_analytics_site_data_request( array $args = array() ) {
		$args = wp_parse_args(
			$args,
			array(
				'dimensions' => array(),
				'start_date' => '',
				'end_date'   => '',
				'page'       => '',
				'row_limit'  => 100,
			)
		);

		$profile_id = $this->get_data( 'profile-id' );
		if ( is_wp_error( $profile_id ) ) {
			return $profile_id;
		}

		$request = new Google_Service_AnalyticsReporting_ReportRequest();
		$request->setViewId( $profile_id );

		if ( ! empty( $args['dimensions'] ) ) {
			$request->setDimensions( (array) $args['dimensions'] );
		}

		if ( ! empty( $args['start_date'] ) && ! empty( $args['end_date'] ) ) {
			$date_range = new Google_Service_AnalyticsReporting_DateRange();
			$date_range->setStartDate( $args['start_date'] );
			$date_range->setEndDate( $args['end_date'] );
			$request->setDateRanges( array( $date_range ) );
		}

		if ( ! empty( $args['page'] ) ) {
			$dimension_filter = new Google_Service_AnalyticsReporting_DimensionFilter();
			$dimension_filter->setDimensionName( 'ga:pagePath' );
			$dimension_filter->setOperator( 'EXACT' );
			$args['page'] = str_replace( trim( $this->context->get_reference_site_url(), '/' ), '', $args['page'] );
			$dimension_filter->setExpressions( array( $args['page'] ) );
			$dimension_filter_clause = new Google_Service_AnalyticsReporting_DimensionFilterClause();
			$dimension_filter_clause->setFilters( array( $dimension_filter ) );
			$request->setDimensionFilterClauses( array( $dimension_filter_clause ) );
		}

		if ( ! empty( $args['row_limit'] ) ) {
			$request->setPageSize( $args['row_limit'] );
		}

		return $request;
	}

	/**
	 * Sets up information about the module.
	 *
	 * @since 1.0.0
	 *
	 * @return array Associative array of module info.
	 */
	protected function setup_info() {
		return array(
			'slug'        => 'analytics',
			'name'        => _x( 'Analytics', 'Service name', 'google-site-kit' ),
			'description' => __( 'Get a deeper understanding of your customers. Google Analytics gives you the free tools you need to analyze data for your business in one place.', 'google-site-kit' ),
			'cta'         => __( 'Get to know your customers.', 'google-site-kit' ),
			'order'       => 3,
			'homepage'    => __( 'https://analytics.google.com/analytics/web', 'google-site-kit' ),
			'learn_more'  => __( 'https://marketingplatform.google.com/about/analytics/', 'google-site-kit' ),
			'group'       => __( 'Marketing Platform', 'google-site-kit' ),
		);
	}

	/**
	 * Gets the configured Analytics Reporting service object instance.
	 *
	 * @return Google_Service_AnalyticsReporting The Analytics Reporting API service.
	 */
	private function get_analyticsreporting_service() {
		return $this->get_service( 'analyticsreporting' );
	}

	/**
	 * Sets up the Google services the module should use.
	 *
	 * This method is invoked once by {@see Module::get_service()} to lazily set up the services when one is requested
	 * for the first time.
	 *
	 * @since 1.0.0
	 * @since 1.2.0 Now requires Google_Site_Kit_Client instance.
	 *
	 * @param Google_Site_Kit_Client $client Google client instance.
	 * @return array Google services as $identifier => $service_instance pairs. Every $service_instance must be an
	 *               instance of Google_Service.
	 */
	protected function setup_services( Google_Site_Kit_Client $client ) {
		return array(
			'analytics'          => new Google_Service_Analytics( $client ),
			'analyticsreporting' => new Google_Service_AnalyticsReporting( $client ),
		);
	}

	/**
	 * Verifies that user has access to the property found in the existing tag.
	 *
	 * @since 1.0.0
	 * @since n.e.x.t Simplified to return a boolean and require account ID.
	 *
	 * @param string $property_id Property found in the existing tag.
	 * @param string $account_id  Account ID the property belongs to.
	 * @return bool True if the user has access, false otherwise.
	 */
	protected function has_access_to_property( $property_id, $account_id ) {
		if ( empty( $property_id ) || empty( $account_id ) ) {
			return false;
		}

		// Try to get properties for that account.
		$properties = $this->get_data( 'properties-profiles', array( 'accountID' => $account_id ) );
		if ( is_wp_error( $properties ) ) {
			// No access to the account.
			return false;
		}

		// Ensure there is access to the property.
		foreach ( $properties['properties'] as $property ) {
			if ( $property->getId() === $property_id ) {
				return true;
			}
		}
		return false;
	}

	/**
	 * Determines whether the given request is for an adsense request.
	 *
	 * @param Data_Request $data Data request object.
	 *
	 * @return bool
	 */
	private function is_adsense_request( $data ) {
		foreach ( (array) $data['metrics'] as $metric ) {
			if ( isset( $metric->expression ) && 0 === strpos( $metric->expression, 'ga:adsense' ) ) {
				return true;
			}
		}

		return false;
	}

	/**
	 * Gets the hostname of the home URL.
	 *
	 * @since 1.5.0
	 *
	 * @return string
	 */
	private function get_home_domain() {
		return wp_parse_url( home_url(), PHP_URL_HOST );
	}

	/**
	 * Outputs the user tracking opt-out script.
	 *
	 * This script opts out of all Google Analytics tracking, for all measurement IDs, regardless of implementation.
	 * E.g. via Tag Manager, etc.
	 *
	 * @since 1.5.0
	 * @link https://developers.google.com/analytics/devguides/collection/analyticsjs/user-opt-out
	 */
	private function print_tracking_opt_out() {
		?>
		<!-- <?php esc_html_e( 'Google Analytics user opt-out added via Site Kit by Google', 'google-site-kit' ); ?> -->
		<?php if ( $this->context->is_amp() ) : ?>
			<script type="application/ld+json" id="__gaOptOutExtension"></script>
		<?php else : ?>
			<script type="text/javascript">window["_gaUserPrefs"] = { ioo : function() { return true; } }</script>
		<?php endif; ?>
		<?php
	}

	/**
	 * Sets up the module's settings instance.
	 *
	 * @since 1.2.0
	 *
	 * @return Module_Settings
	 */
	protected function setup_settings() {
		return new Settings( $this->options );
	}

	/**
	 * Sets up the module's assets to register.
	 *
	 * @since n.e.x.t
	 *
	 * @return Asset[] List of Asset objects.
	 */
	protected function setup_assets() {
		$base_url = $this->context->url( 'dist/assets/' );

		return array(
			new Script(
				'googlesitekit-modules-analytics',
				array(
					'src'          => $base_url . 'js/googlesitekit-modules-analytics.js',
					'dependencies' => array(
						'googlesitekit-vendor',
						'googlesitekit-api',
						'googlesitekit-data',
						'googlesitekit-modules',
						'googlesitekit-datastore-site',
					),
				)
			),
		);
	}

	/**
	 * Checks whether Analytics data exists for the given URL.
	 *
	 * @since 1.4.0
	 *
	 * @param string $url The url to check data for.
	 * @return bool
	 */
	protected function has_data_for_url( $url ) {
		if ( ! $url ) {
			return false;
		}

		$transient_key = 'googlesitekit_analytics_has_data_' . md5( $url );
		$has_data      = get_transient( $transient_key );

		if ( false === $has_data ) {
			/* @var Google_Service_AnalyticsReporting_Report[]|WP_Error $reports Array of reporting report instances. */
			$reports = $this->get_data(
				'report',
				array(
					'url'     => $url,
					'metrics' => array(
						array( 'expression' => 'ga:users' ),
						array( 'expression' => 'ga:sessions' ),
					),
				)
			);

			if ( is_wp_error( $reports ) ) {
				$reports = array(); // Bypass data check and cache.
			}

			foreach ( $reports as $report ) {
				/* @var Google_Service_AnalyticsReporting_Report $report Report instance. */
				$report_data = $report->getData();
				/* @var Google_Service_AnalyticsReporting_ReportData $report_data Report data instance. */
				foreach ( $report_data->getTotals() as $date_range_values ) {
					/* @var Google_Service_AnalyticsReporting_DateRangeValues $date_range_values Values instance. */
					if (
						isset( $date_range_values[0], $date_range_values[1] )
						&& ( 0 < $date_range_values[0] || 0 < $date_range_values[1] )
					) {
						$has_data = true;
						break 2;
					}
				}
			}

			// Cache "data found" status for one day, "no data" status for one hour.
			set_transient( $transient_key, (int) $has_data, $has_data ? DAY_IN_SECONDS : HOUR_IN_SECONDS );
		}

		return (bool) $has_data;
	}

	/**
	 * Determines the Analytics account ID from a given Analytics property ID.
	 *
	 * @since n.e.x.t
	 *
	 * @param string $property_id Analytics property ID.
	 * @return string Analytics account ID, or empty string if invalid property ID.
	 */
	protected function parse_account_id( $property_id ) {
		if ( ! preg_match( '/^UA-([0-9]+)-[0-9]+$/', $property_id, $matches ) ) {
			return '';
		}
		return $matches[1];
	}
}<|MERGE_RESOLUTION|>--- conflicted
+++ resolved
@@ -954,15 +954,11 @@
 					'profiles'   => array(),
 				);
 
-<<<<<<< HEAD
-				if ( ! empty( $data['existingPropertyID'] ) ) {
-=======
 				if ( empty( $accounts ) ) {
 					return array_merge( compact( 'accounts' ), $properties_profiles );
 				}
 
-				if ( ! empty( $data['existingAccountID'] ) && ! empty( $data['existingPropertyID'] ) ) {
->>>>>>> dadd383c
+				if ( ! empty( $data['existingPropertyID'] ) ) {
 					// If there is an existing tag, pass it through to ensure only the existing tag is matched.
 					$properties_profiles = $this->get_data(
 						'properties-profiles',

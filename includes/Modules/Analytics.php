--- conflicted
+++ resolved
@@ -1276,10 +1276,7 @@
 				array(
 					'src'          => $base_url . 'js/googlesitekit-modules-analytics.js',
 					'dependencies' => array(
-<<<<<<< HEAD
-=======
 						'googlesitekit-vendor',
->>>>>>> 86e9fac5
 						'googlesitekit-api',
 						'googlesitekit-data',
 						'googlesitekit-modules',

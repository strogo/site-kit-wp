--- conflicted
+++ resolved
@@ -125,35 +125,16 @@
 	protected function get_datapoint_services() {
 		return array(
 			// GET.
-<<<<<<< HEAD
-			'sites'                               => 'webmasters',
-			'matched-sites'                       => 'webmasters',
-			'is-site-exist'                       => 'webmasters',
-			'sc-site-analytics'                   => 'webmasters',
-			'page-analytics'                      => 'webmasters',
-			'search-keywords'                     => 'webmasters',
-			'search-keywords-sort-by-impressions' => 'webmasters',
-			'index-status'                        => 'webmasters',
+			'sites'             => 'webmasters',
+			'matched-sites'     => 'webmasters',
+			'is-site-exist'     => 'webmasters',
+			'sc-site-analytics' => 'webmasters',
+			'search-keywords'   => 'webmasters',
+			'index-status'      => 'webmasters',
 
 			// POST.
-			'save-property'                       => '',
-			'insert'                              => '',
-=======
-			'sites'                  => 'webmasters',
-			'verified-sites'         => 'siteverification',
-			'matched-sites'          => 'webmasters',
-			'siteverification-list'  => 'siteverification',
-			'siteverification-token' => 'siteverification',
-			'is-site-exist'          => 'webmasters',
-			'sc-site-analytics'      => 'webmasters',
-			'search-keywords'        => 'webmasters',
-			'index-status'           => 'webmasters',
-
-			// POST.
-			'siteverification'       => '',
-			'save-property'          => '',
-			'insert'                 => '',
->>>>>>> 709be0bd
+			'save-property'     => '',
+			'insert'            => '',
 		);
 	}
 

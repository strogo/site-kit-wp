<?php
/**
 * Class Google\Site_Kit\Modules\AdSense
 *
 * @package   Google\Site_Kit
 * @copyright 2019 Google LLC
 * @license   https://www.apache.org/licenses/LICENSE-2.0 Apache License 2.0
 * @link      https://sitekit.withgoogle.com
 */

namespace Google\Site_Kit\Modules;

use Exception;
use Google\Site_Kit\Core\Modules\Module;
use Google\Site_Kit\Core\Modules\Module_Settings;
use Google\Site_Kit\Core\Modules\Module_With_Debug_Fields;
use Google\Site_Kit\Core\Modules\Module_With_Screen;
use Google\Site_Kit\Core\Modules\Module_With_Screen_Trait;
use Google\Site_Kit\Core\Modules\Module_With_Scopes;
use Google\Site_Kit\Core\Modules\Module_With_Scopes_Trait;
use Google\Site_Kit\Core\Modules\Module_With_Settings;
use Google\Site_Kit\Core\Modules\Module_With_Settings_Trait;
use Google\Site_Kit\Core\Modules\Module_With_Assets;
use Google\Site_Kit\Core\Modules\Module_With_Assets_Trait;
use Google\Site_Kit\Core\Assets\Asset;
use Google\Site_Kit\Core\Assets\Script;
use Google\Site_Kit\Core\Authentication\Clients\Google_Site_Kit_Client;
use Google\Site_Kit\Core\REST_API\Data_Request;
use Google\Site_Kit\Core\Util\Debug_Data;
use Google\Site_Kit\Modules\AdSense\Settings;
use Google\Site_Kit_Dependencies\Google_Service_AdSense;
use Google\Site_Kit_Dependencies\Google_Service_AdSense_Alert;
use Google\Site_Kit_Dependencies\Psr\Http\Message\RequestInterface;
use WP_Error;

/**
 * Class representing the AdSense module.
 *
 * @since 1.0.0
 * @access private
 * @ignore
 */
final class AdSense extends Module implements Module_With_Screen, Module_With_Scopes, Module_With_Settings, Module_With_Assets, Module_With_Debug_Fields {
	use Module_With_Screen_Trait, Module_With_Scopes_Trait, Module_With_Settings_Trait, Module_With_Assets_Trait;

	/**
	 * Internal flag for whether the AdSense tag has been printed.
	 *
	 * @since 1.0.0
	 * @var bool
	 */
	private $adsense_tag_printed = false;

	/**
	 * Registers functionality through WordPress hooks.
	 *
	 * @since 1.0.0
	 */
	public function register() {
		$this->register_scopes_hook();

		$this->register_screen_hook();

		add_action( // For non-AMP, plus AMP Native and Transitional.
			'wp_head',
			function() {
				$this->output_adsense_script();
			}
		);

		add_filter( // For AMP Reader, and AMP Native and Transitional (as fallback).
			'the_content',
			function( $content ) {
				return $this->amp_content_add_auto_ads( $content );
			}
		);

		add_filter( // Load amp-auto-ads component for AMP Reader.
			'amp_post_template_data',
			function( $data ) {
				return $this->amp_data_load_auto_ads_component( $data );
			}
		);

		if ( $this->is_connected() ) {
			/**
			 * Release filter forcing unlinked state.
			 *
			 * @see \Google\Site_Kit\Modules\Analytics\Settings::register
			 */
			remove_filter( 'googlesitekit_analytics_adsense_linked', '__return_false' );
		}
	}

	/**
	 * Gets required Google OAuth scopes for the module.
	 *
	 * @since 1.0.0
	 *
	 * @return array List of Google OAuth scopes.
	 */
	public function get_scopes() {
		return array(
			'https://www.googleapis.com/auth/adsense',
		);
	}

	/**
	 * Returns all module information data for passing it to JavaScript.
	 *
	 * @since 1.0.0
	 *
	 * @return array Module information data.
	 */
	public function prepare_info_for_js() {
		$info = parent::prepare_info_for_js();

		$info['provides'] = array(
			__( 'Monetize your website', 'google-site-kit' ),
			__( 'Intelligent, automatic ad placement', 'google-site-kit' ),
		);

		// Clear datapoints that don't need to be localized.
		$idenfifier_args = array(
			'source' => 'site-kit',
			'url'    => rawurlencode( $this->context->get_reference_site_url() ),
		);

		$signup_args = array(
			'utm_source' => 'site-kit',
			'utm_medium' => 'wordpress_signup',
		);

		$info['accountURL'] = add_query_arg( $idenfifier_args, $this->get_data( 'account-url' ) );
		$info['signupURL']  = add_query_arg( $signup_args, $info['accountURL'] );
		$info['rootURL']    = add_query_arg( $idenfifier_args, 'https://www.google.com/adsense/' );

		return $info;
	}

	/**
	 * Checks whether the module is connected.
	 *
	 * A module being connected means that all steps required as part of its activation are completed.
	 *
	 * @since 1.0.0
	 *
	 * @return bool True if module is connected, false otherwise.
	 */
	public function is_connected() {
		$settings = $this->get_settings()->get();

		if ( empty( $settings['accountSetupComplete'] ) || empty( $settings['siteSetupComplete'] ) ) {
			return false;
		}

		return parent::is_connected();
	}

	/**
	 * Cleans up when the module is deactivated.
	 *
	 * @since 1.0.0
	 */
	public function on_deactivation() {
		$this->get_settings()->delete();
	}

	/**
	 * Adds the AdSense script tag as soon as the client id is available.
	 *
	 * Used for account verification and ad display.
	 *
	 * @since 1.0.0
	 */
	protected function output_adsense_script() {

		// Bail early if we are checking for the tag presence from the back end.
		if ( $this->context->input()->filter( INPUT_GET, 'tagverify', FILTER_VALIDATE_BOOLEAN ) ) {
			return;
		}

		// Bail if we don't have a client ID.
		$client_id = $this->get_data( 'client-id' );
		if ( is_wp_error( $client_id ) || ! $client_id ) {
			return;
		}

		$tag_enabled = $this->get_data( 'use-snippet' );

		// If we have client id default behaviour should be placing the tag unless the user has opted out.
		if ( false === $tag_enabled ) {
			return;
		}

		// On AMP, preferably use the new 'wp_body_open' hook, falling back to 'the_content' below.
		if ( $this->context->is_amp() ) {
			if ( is_singular( 'amp_story' ) ) {
				return;
			}
			add_action(
				'wp_body_open',
				function() use ( $client_id ) {
					if ( $this->adsense_tag_printed ) {
						return;
					}

					?>
					<amp-auto-ads type="adsense" data-ad-client="<?php echo esc_attr( $client_id ); ?>"></amp-auto-ads>
					<?php
					$this->adsense_tag_printed = true;
				},
				-9999
			);
			return;
		}

		if ( $this->adsense_tag_printed ) {
			return;
		}

		// If we haven't completed the account connection yet, we still insert the AdSense tag
		// because it is required for account verification.
		?>
<script async src="//pagead2.googlesyndication.com/pagead/js/adsbygoogle.js"></script> <?php // phpcs:ignore WordPress.WP.EnqueuedResources.NonEnqueuedScript ?>
<script>
(adsbygoogle = window.adsbygoogle || []).push({
google_ad_client: "<?php echo esc_attr( $client_id ); ?>",
enable_page_level_ads: true,
tag_partner: "site_kit"
});
</script>
		<?php
		$this->adsense_tag_printed = true;
	}

	/**
	 * Gets an array of debug field definitions.
	 *
	 * @since 1.5.0
	 *
	 * @return array
	 */
	public function get_debug_fields() {
		$settings = $this->get_settings()->get();

		return array(
			'adsense_account_id'     => array(
				'label' => __( 'AdSense account ID', 'google-site-kit' ),
				'value' => $settings['accountID'],
				'debug' => Debug_Data::redact_debug_value( $settings['accountID'], 7 ),
			),
			'adsense_client_id'      => array(
				'label' => __( 'AdSense client ID', 'google-site-kit' ),
				'value' => $settings['clientID'],
				'debug' => Debug_Data::redact_debug_value( $settings['clientID'], 10 ),
			),
			'adsense_account_status' => array(
				'label' => __( 'AdSense account status', 'google-site-kit' ),
				'value' => $settings['accountStatus'],
			),
			'adsense_use_snippet'    => array(
				'label' => __( 'AdSense snippet placed', 'google-site-kit' ),
				'value' => $settings['useSnippet'] ? __( 'Yes', 'google-site-kit' ) : __( 'No', 'google-site-kit' ),
				'debug' => $settings['useSnippet'] ? 'yes' : 'no',
			),
		);
	}

	/**
	 * Adds AMP auto ads script if opted in.
	 *
	 * This only affects AMP Reader mode, the others are automatically covered.
	 *
	 * @since 1.0.0
	 *
	 * @param array $data AMP template data.
	 * @return array Filtered $data.
	 */
	protected function amp_data_load_auto_ads_component( $data ) {
		// Bail early if we are checking for the tag presence from the back end.
		if ( $this->context->input()->filter( INPUT_GET, 'tagverify', FILTER_VALIDATE_BOOLEAN ) ) {
			return $data;
		}

		$tag_enabled = $this->get_data( 'use-snippet' );
		if ( is_wp_error( $tag_enabled ) || ! $tag_enabled ) {
			return $data;
		}

		$client_id = $this->get_data( 'client-id' );
		if ( is_wp_error( $client_id ) || ! $client_id ) {
			return $data;
		}

		$data['amp_component_scripts']['amp-auto-ads'] = 'https://cdn.ampproject.org/v0/amp-auto-ads-0.1.js';
		return $data;
	}

	/**
	 * Adds the AMP auto ads tag if opted in.
	 *
	 * @since 1.0.0
	 *
	 * @param string $content The page content.
	 * @return string Filtered $content.
	 */
	protected function amp_content_add_auto_ads( $content ) {
		if ( ! $this->context->is_amp() || is_singular( 'amp_story' ) ) {
			return $content;
		}

		// Bail early if we are checking for the tag presence from the back end.
		if ( $this->context->input()->filter( INPUT_GET, 'tagverify', FILTER_VALIDATE_BOOLEAN ) ) {
<<<<<<< HEAD
			return $content;
		}

		if ( ! $this->is_connected() ) {
=======
>>>>>>> 60c10f7d
			return $content;
		}

		$tag_enabled = $this->get_data( 'use-snippet' );
		if ( is_wp_error( $tag_enabled ) || ! $tag_enabled ) {
			return $content;
		}

		$client_id = $this->get_data( 'client-id' );
		if ( is_wp_error( $client_id ) || ! $client_id ) {
			return $content;
		}

		if ( $this->adsense_tag_printed ) {
			return $content;
		}

		$this->adsense_tag_printed = true;
		return '<amp-auto-ads type="adsense" data-ad-client="' . esc_attr( $client_id ) . '"></amp-auto-ads> ' . $content;
	}

	/**
	 * Returns the mapping between available datapoints and their services.
	 *
	 * @since 1.0.0
	 *
	 * @return array Associative array of $datapoint => $service_identifier pairs.
	 */
	protected function get_datapoint_services() {
		return array(
			// GET / POST.
			'connection'     => '',
			'account-id'     => '',
			'client-id'      => '',
			'use-snippet'    => '',
			'account-status' => '',
			// GET.
			'account-url'    => '',
			'reports-url'    => '',
			'notifications'  => '',
			'tag-permission' => '',
			'accounts'       => 'adsense',
			'alerts'         => 'adsense',
			'clients'        => 'adsense',
			'urlchannels'    => 'adsense',
			'earnings'       => 'adsense',
			// POST.
			'setup-complete' => '',
		);
	}

	/**
	 * Creates a request object for the given datapoint.
	 *
	 * @since 1.0.0
	 *
	 * @param Data_Request $data Data request object.
	 *
	 * @return RequestInterface|callable|WP_Error Request object or callable on success, or WP_Error on failure.
	 */
	protected function create_data_request( Data_Request $data ) {
		switch ( "{$data->method}:{$data->datapoint}" ) {
			case 'GET:account-id':
				return function() {
					$option = $this->get_settings()->get();
					if ( empty( $option['accountID'] ) ) {
						return new WP_Error( 'account_id_not_set', __( 'AdSense account ID not set.', 'google-site-kit' ), array( 'status' => 404 ) );
					}
					return $option['accountID'];
				};
			case 'POST:account-id':
				if ( ! isset( $data['accountID'] ) ) {
					/* translators: %s: Missing parameter name */
					return new WP_Error( 'missing_required_param', sprintf( __( 'Request parameter is empty: %s.', 'google-site-kit' ), 'accountID' ), array( 'status' => 400 ) );
				}
				return function() use ( $data ) {
					$this->get_settings()->merge( array( 'accountID' => $data['accountID'] ) );
					return true;
				};
			case 'GET:account-status':
				return function() {
					$option = $this->get_settings()->get();
					if ( empty( $option['accountStatus'] ) ) {
						return new WP_Error( 'account_status_not_set', __( 'AdSense account status not set.', 'google-site-kit' ), array( 'status' => 404 ) );
					}
					return $option['accountStatus'];
				};
			case 'POST:account-status':
				if ( ! isset( $data['accountStatus'] ) ) {
					/* translators: %s: Missing parameter name */
					return new WP_Error( 'missing_required_param', sprintf( __( 'Request parameter is empty: %s.', 'google-site-kit' ), 'accountStatus' ), array( 'status' => 400 ) );
				}
				return function() use ( $data ) {
					$this->get_settings()->merge( array( 'accountStatus' => $data['accountStatus'] ) );
					return true;
				};
			case 'GET:account-url':
				return function() {
					$account_id = $this->get_data( 'account-id' );
					if ( ! is_wp_error( $account_id ) && $account_id ) {
						return sprintf( 'https://www.google.com/adsense/new/%s/home', $account_id );
					}
					return 'https://www.google.com/adsense/signup/new';
				};
			case 'GET:accounts':
				$service = $this->get_service( 'adsense' );
				return $service->accounts->listAccounts();
			case 'GET:alerts':
				if ( ! isset( $data['accountID'] ) ) {
					$data['accountID'] = $this->get_data( 'account-id' );
					if ( is_wp_error( $data['accountID'] ) || ! $data['accountID'] ) {
						/* translators: %s: Missing parameter name */
						return new WP_Error( 'missing_required_param', sprintf( __( 'Request parameter is empty: %s.', 'google-site-kit' ), 'accountID' ), array( 'status' => 400 ) );
					}
				}
				$service = $this->get_service( 'adsense' );
				return $service->accounts_alerts->listAccountsAlerts( $data['accountID'] );
			case 'GET:client-id':
				return function() {
					$option = $this->get_settings()->get();
					if ( empty( $option['clientID'] ) ) {
						return new WP_Error( 'client_id_not_set', __( 'AdSense client ID not set.', 'google-site-kit' ), array( 'status' => 404 ) );
					}
					return $option['clientID'];
				};
			case 'POST:client-id':
				if ( ! isset( $data['clientID'] ) ) {
					/* translators: %s: Missing parameter name */
					return new WP_Error( 'missing_required_param', sprintf( __( 'Request parameter is empty: %s.', 'google-site-kit' ), 'clientID' ), array( 'status' => 400 ) );
				}
				return function() use ( $data ) {
					$this->get_settings()->merge( array( 'clientID' => $data['clientID'] ) );
					return true;
				};
			case 'GET:clients':
				if ( ! isset( $data['accountID'] ) ) {
					return new WP_Error(
						'missing_required_param',
						/* translators: %s: Missing parameter name */
						sprintf( __( 'Request parameter is empty: %s.', 'google-site-kit' ), 'accountID' ),
						array( 'status' => 400 )
					);
				}
				$service = $this->get_service( 'adsense' );
				return $service->accounts_adclients->listAccountsAdclients( $data['accountID'] );
			case 'GET:connection':
				return function() {
					$option   = $this->get_settings()->get();
					$defaults = array(
						'accountID'     => '',
						'clientID'      => '',
						'accountStatus' => '',
					);
					return array_intersect_key( array_merge( $defaults, $option ), $defaults );
				};
			case 'POST:connection':
				return function() use ( $data ) {
					$this->get_settings()->merge(
						array(
							'accountID'     => $data['accountID'],
							'clientID'      => $data['clientID'],
							'accountStatus' => $data['accountStatus'],
						)
					);
					return true;
				};
			case 'GET:earnings':
				$dates = $this->date_range_to_dates( $data['dateRange'] ?: 'last-28-days' );

				if ( is_wp_error( $dates ) ) {
					return $dates;
				}

				list ( $start_date, $end_date ) = $dates;

				$dimensions = (array) $data['dimensions'];
				$args       = compact( 'start_date', 'end_date', 'dimensions' );

				if ( isset( $data['limit'] ) ) {
					$args['row_limit'] = $data['limit'];
				}

				return $this->create_adsense_earning_data_request( $args );
			case 'GET:notifications':
				return function() {
					$alerts = $this->get_data( 'alerts' );
					if ( is_wp_error( $alerts ) || empty( $alerts ) ) {
						return array();
					}
					$alerts = array_filter(
						$alerts,
						function( Google_Service_AdSense_Alert $alert ) {
							return 'SEVERE' === $alert->getSeverity();
						}
					);

					// There is no SEVERE alert, return empty.
					if ( empty( $alerts ) ) {
						return array();
					}

					/**
					 * First Alert
					 *
					 * @var Google_Service_AdSense_Alert $alert
					 */
					$alert = array_shift( $alerts );
					return array(
						array(
							'id'            => 'adsense-notification',
							'description'   => $alert->getMessage(),
							'isDismissible' => true,
							'winImage'      => 'sun-small.png',
							'format'        => 'large',
							'severity'      => 'win-info',
							'ctaURL'        => $this->get_data( 'account-url' ),
							'ctaLabel'      => __( 'Go to AdSense', 'google-site-kit' ),
							'ctaTarget'     => '_blank',
						),
					);
				};
			case 'GET:tag-permission':
				return function() use ( $data ) {
					if ( ! isset( $data['clientID'] ) ) {
						return new WP_Error(
							'missing_required_param',
							/* translators: %s: Missing parameter name */
							sprintf( __( 'Request parameter is empty: %s.', 'google-site-kit' ), 'clientID' ),
							array( 'status' => 400 )
						);
					}
					$client_id  = $data['clientID'];
					$account_id = $this->parse_account_id( $client_id );
					if ( empty( $account_id ) ) {
						return new WP_Error(
							'invalid_param',
							__( 'The clientID parameter is not a valid AdSense client ID.', 'google-site-kit' ),
							array( 'status' => 400 )
						);
					}
					return array(
						'accountID'  => $account_id,
						'clientID'   => $client_id,
						'permission' => $this->has_access_to_client( $client_id, $account_id ),
					);
				};
			case 'GET:reports-url':
				return function() {
					$account_id = $this->get_data( 'account-id' );
					if ( ! is_wp_error( $account_id ) && $account_id ) {
						return sprintf( 'https://www.google.com/adsense/new/u/0/%s/main/viewreports', $account_id );
					}
					return 'https://www.google.com/adsense/start';
				};
			case 'POST:setup-complete':
				if ( ! isset( $data['clientID'] ) ) {
					/* translators: %s: Missing parameter name */
					return new WP_Error( 'missing_required_param', sprintf( __( 'Request parameter is empty: %s.', 'google-site-kit' ), 'clientID' ), array( 'status' => 400 ) );
				}
				return function() use ( $data ) {
					$this->get_settings()->merge(
						array(
							'accountSetupComplete' => true,
							'siteSetupComplete'    => true,
							'clientID'             => $data['clientID'],
							'useSnippet'           => $data['useSnippet'],
						)
					);

					return true;
				};
			case 'GET:urlchannels':
				if ( ! isset( $data['accountID'] ) ) {
					return new WP_Error(
						'missing_required_param',
						/* translators: %s: Missing parameter name */
						sprintf( __( 'Request parameter is empty: %s.', 'google-site-kit' ), 'accountID' ),
						array( 'status' => 400 )
					);
				}
				if ( ! isset( $data['clientID'] ) ) {
					return new WP_Error(
						'missing_required_param',
						/* translators: %s: Missing parameter name */
						sprintf( __( 'Request parameter is empty: %s.', 'google-site-kit' ), 'clientID' ),
						array( 'status' => 400 )
					);
				}
				$service = $this->get_service( 'adsense' );
				return $service->accounts_urlchannels->listAccountsUrlchannels( $data['accountID'], $data['clientID'] );
			case 'GET:use-snippet':
				return function() {
					$option = $this->get_settings()->get();

					return ! empty( $option['useSnippet'] );
				};
			case 'POST:use-snippet':
				if ( ! isset( $data['useSnippet'] ) ) {
					return new WP_Error(
						'missing_required_param',
						sprintf(
						/* translators: %s: Missing parameter name */
							__( 'Request parameter is empty: %s.', 'google-site-kit' ),
							'useSnippet'
						),
						array( 'status' => 400 )
					);
				}

				return function() use ( $data ) {
					$this->get_settings()->merge( array( 'useSnippet' => $data['useSnippet'] ) );

					return true;
				};
		}

		return new WP_Error( 'invalid_datapoint', __( 'Invalid datapoint.', 'google-site-kit' ) );
	}

	/**
	 * Parses a response for the given datapoint.
	 *
	 * @since 1.0.0
	 *
	 * @param Data_Request $data Data request object.
	 * @param mixed        $response Request response.
	 *
	 * @return mixed Parsed response data on success, or WP_Error on failure.
	 */
	protected function parse_data_response( Data_Request $data, $response ) {
		switch ( "{$data->method}:{$data->datapoint}" ) {
			case 'GET:accounts':
				$accounts = $response->getItems();
				// TODO: Remove this ugly side-effect once no longer used.
				if ( $data['maybeSetAccount'] && ! empty( $accounts ) ) {
					$account_id = $this->get_data( 'account-id' );
					if ( is_wp_error( $account_id ) || ! $account_id ) {
						$this->set_data( 'account-id', array( 'accountID' => $accounts[0]->id ) );
					}
				}
				return $accounts;

			// Intentional fallthrough.
			case 'GET:alerts':
			case 'GET:clients':
			case 'GET:urlchannels':
				return $response->getItems();
			case 'GET:earnings':
				return $response;
		}

		return $response;
	}

	/**
	 * Gets an array of dates for the given named date range.
	 *
	 * @param string $date_range Named date range.
	 *                           E.g. 'last-28-days'.
	 *
	 * @return array|WP_Error Array of [startDate, endDate] or WP_Error if invalid named range.
	 */
	private function date_range_to_dates( $date_range ) {
		switch ( $date_range ) {
			case 'today':
				return array(
					gmdate( 'Y-m-d', strtotime( 'today' ) ),
					gmdate( 'Y-m-d', strtotime( 'today' ) ),
				);
			case 'yesterday':
				return array(
					gmdate( 'Y-m-d', strtotime( 'yesterday' ) ),
					gmdate( 'Y-m-d', strtotime( 'yesterday' ) ),
				);
			case 'same-day-last-week':
				return array(
					gmdate( 'Y-m-d', strtotime( '7 days ago' ) ),
					gmdate( 'Y-m-d', strtotime( '7 days ago' ) ),
				);
			case 'this-month':
				return array(
					gmdate( 'Y-m-01' ),
					gmdate( 'Y-m-d', strtotime( 'today' ) ),
				);
			case 'this-month-last-year':
				$last_year          = intval( gmdate( 'Y' ) ) - 1;
				$last_date_of_month = gmdate( 't', strtotime( $last_year . '-' . gmdate( 'm' ) . '-01' ) );

				return array(
					gmdate( $last_year . '-m-01' ),
					gmdate( $last_year . '-m-' . $last_date_of_month ),
				);
			case 'prev-7-days':
				return array(
					gmdate( 'Y-m-d', strtotime( '14 days ago' ) ),
					gmdate( 'Y-m-d', strtotime( '8 days ago' ) ),
				);
			case 'prev-28-days':
				return array(
					gmdate( 'Y-m-d', strtotime( '56 days ago' ) ),
					gmdate( 'Y-m-d', strtotime( '29 days ago' ) ),
				);
			// Intentional fallthrough.
			case 'last-7-days':
			case 'last-14-days':
			case 'last-28-days':
			case 'last-90-days':
				return $this->parse_date_range( $date_range );
		}

		return new WP_Error( 'invalid_date_range', __( 'Invalid date range.', 'google-site-kit' ) );
	}

	/**
	 * Creates a new AdSense earning request for the current account, site and given arguments.
	 *
	 * @since 1.0.0
	 *
	 * @param array $args {
	 *     Optional. Additional arguments.
	 *
	 *     @type array  $dimensions List of request dimensions. Default empty array.
	 *     @type string $start_date Start date in 'Y-m-d' format. Default empty string.
	 *     @type string $end_date   End date in 'Y-m-d' format. Default empty string.
	 *     @type int    $row_limit  Limit of rows to return. Default none (will be skipped).
	 * }
	 * @return RequestInterface|WP_Error AdSense earning request instance.
	 */
	protected function create_adsense_earning_data_request( array $args = array() ) {
		$args = wp_parse_args(
			$args,
			array(
				'dimensions' => array(),
				'start_date' => '',
				'end_date'   => '',
				'row_limit'  => '',
			)
		);

		$account_id = $this->get_data( 'account-id' );
		if ( is_wp_error( $account_id ) ) {
			return $account_id;
		}

		$opt_params = array(
			'locale' => get_locale(),
			'metric' => array( 'EARNINGS', 'PAGE_VIEWS_RPM', 'IMPRESSIONS' ),
		);

		if ( ! empty( $args['dimensions'] ) ) {
			$opt_params['dimension'] = (array) $args['dimensions'];
		}

		if ( ! empty( $args['row_limit'] ) ) {
			$opt_params['maxResults'] = (int) $args['row_limit'];
		}

		$host = wp_parse_url( $this->context->get_reference_site_url(), PHP_URL_HOST );
		if ( ! empty( $host ) ) {
			$opt_params['filter'] = 'DOMAIN_NAME==' . $host;
		}

		$service = $this->get_service( 'adsense' );
		return $service->accounts_reports->generate( $account_id, $args['start_date'], $args['end_date'], $opt_params );
	}

	/**
	 * Sets up information about the module.
	 *
	 * @since 1.0.0
	 *
	 * @return array Associative array of module info.
	 */
	protected function setup_info() {
		$idenfifier_args = array(
			'source' => 'site-kit',
			'url'    => $this->context->get_reference_site_url(),
		);

		return array(
			'slug'        => 'adsense',
			'name'        => _x( 'AdSense', 'Service name', 'google-site-kit' ),
			'description' => __( 'Earn money by placing ads on your website. It’s free and easy.', 'google-site-kit' ),
			'cta'         => __( 'Monetize Your Site.', 'google-site-kit' ),
			'order'       => 2,
			'homepage'    => add_query_arg( $idenfifier_args, $this->get_data( 'reports-url' ) ),
			'learn_more'  => __( 'https://www.google.com/intl/en_us/adsense/start/', 'google-site-kit' ),
			'group'       => __( 'Additional Google Services', 'google-site-kit' ),
			'tags'        => array( 'monetize' ),
		);
	}

	/**
	 * Sets up the Google services the module should use.
	 *
	 * This method is invoked once by {@see Module::get_service()} to lazily set up the services when one is requested
	 * for the first time.
	 *
	 * @since 1.0.0
	 * @since 1.2.0 Now requires Google_Site_Kit_Client instance.
	 *
	 * @param Google_Site_Kit_Client $client Google client instance.
	 * @return array Google services as $identifier => $service_instance pairs. Every $service_instance must be an
	 *               instance of Google_Service.
	 */
	protected function setup_services( Google_Site_Kit_Client $client ) {
		return array(
			'adsense' => new Google_Service_AdSense( $client ),
		);
	}

	/**
	 * Sets up the module's settings instance.
	 *
	 * @since 1.2.0
	 *
	 * @return Module_Settings
	 */
	protected function setup_settings() {
		return new Settings( $this->options );
	}

	/**
	 * Sets up the module's assets to register.
	 *
	 * @since n.e.x.t
	 *
	 * @return Asset[] List of Asset objects.
	 */
	protected function setup_assets() {
		$base_url = $this->context->url( 'dist/assets/' );

		return array(
			new Script(
				'googlesitekit-modules-adsense',
				array(
					'src'          => $base_url . 'js/googlesitekit-modules-adsense.js',
					'dependencies' => array(
						'googlesitekit-vendor',
						'googlesitekit-api',
						'googlesitekit-data',
						'googlesitekit-modules',
						'googlesitekit-datastore-site',
					),
				)
			),
		);
	}

	/**
	 * Verifies that user has access to the given client and account.
	 *
	 * @since n.e.x.t
	 *
	 * @param string $client_id  Client found in the existing tag.
	 * @param string $account_id Account ID the client belongs to.
	 * @return bool True if the user has access, false otherwise.
	 */
	protected function has_access_to_client( $client_id, $account_id ) {
		if ( empty( $client_id ) || empty( $account_id ) ) {
			return false;
		}

		// Try to get clients for that account.
		$clients = $this->get_data( 'clients', array( 'accountID' => $account_id ) );
		if ( is_wp_error( $clients ) ) {
			// No access to the account.
			return false;
		}

		// Ensure there is access to the client.
		foreach ( $clients as $client ) {
			if ( $client->getId() === $client_id ) {
				return true;
			}
		}
		return false;
	}

	/**
	 * Determines the AdSense account ID from a given AdSense client ID.
	 *
	 * @since n.e.x.t
	 *
	 * @param string $client_id AdSense client ID.
	 * @return string AdSense account ID, or empty string if invalid client ID.
	 */
	protected function parse_account_id( $client_id ) {
		if ( ! preg_match( '/^ca-(pub-[0-9]+)$/', $client_id, $matches ) ) {
			return '';
		}
		return $matches[1];
	}
}<|MERGE_RESOLUTION|>--- conflicted
+++ resolved
@@ -312,13 +312,6 @@
 
 		// Bail early if we are checking for the tag presence from the back end.
 		if ( $this->context->input()->filter( INPUT_GET, 'tagverify', FILTER_VALIDATE_BOOLEAN ) ) {
-<<<<<<< HEAD
-			return $content;
-		}
-
-		if ( ! $this->is_connected() ) {
-=======
->>>>>>> 60c10f7d
 			return $content;
 		}
 

--- conflicted
+++ resolved
@@ -77,9 +77,6 @@
 
 register_deactivation_hook( __FILE__, 'googlesitekit_deactivate_plugin' );
 
-<<<<<<< HEAD
-if ( version_compare( PHP_VERSION, GOOGLESITEKIT_PHP_MINIMUM, '>=' ) ) {
-=======
 /**
  * Resets opcache if possible.
  *
@@ -87,6 +84,10 @@
  * @since n.e.x.t
  */
 function googlesitekit_opcache_reset() {
+	if ( version_compare( PHP_VERSION, GOOGLESITEKIT_PHP_MINIMUM, '<' ) ) {
+		return;
+	}
+
 	if ( ! empty( ini_get( 'opcache.restrict_api' ) ) && strpos( __FILE__, ini_get( 'opcache.restrict_api' ) ) !== 0 ) {
 		return;
 	}
@@ -100,7 +101,6 @@
 }
 add_action( 'upgrader_process_complete', 'googlesitekit_opcache_reset' );
 
-if ( version_compare( PHP_VERSION, '5.4.0', '>=' ) ) {
->>>>>>> 850e57e2
+if ( version_compare( PHP_VERSION, GOOGLESITEKIT_PHP_MINIMUM, '>=' ) ) {
 	require_once plugin_dir_path( __FILE__ ) . 'includes/loader.php';
 }
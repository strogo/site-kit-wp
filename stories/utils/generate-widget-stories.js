/**
 * Utility function to generate stories for widgets.
 *
 * Site Kit by Google, Copyright 2020 Google LLC
 *
 * Licensed under the Apache License, Version 2.0 (the "License");
 * you may not use this file except in compliance with the License.
 * You may obtain a copy of the License at
 *
 *     https://www.apache.org/licenses/LICENSE-2.0
 *
 * Unless required by applicable law or agreed to in writing, software
 * distributed under the License is distributed on an "AS IS" BASIS,
 * WITHOUT WARRANTIES OR CONDITIONS OF ANY KIND, either express or implied.
 * See the License for the specific language governing permissions and
 * limitations under the License.
 */

/**
 * External dependencies
 */
import { storiesOf, Story } from '@storybook/react';
import { Component } from 'react';

/**
 * Internal dependencies
 */
import Widgets from 'googlesitekit-widgets';
<<<<<<< HEAD
import {
	createTestRegistry,
	WithTestRegistry,
	provideModules,
	provideSiteInfo,
} from '../../tests/js/utils';
=======
import { STORE_NAME as CORE_SITE } from '../../assets/js/googlesitekit/datastore/site/constants';
import { STORE_NAME as CORE_MODULES } from '../../assets/js/googlesitekit/modules/datastore/constants';
import { WithTestRegistry } from '../../tests/js/utils';
const { components: { Widget } } = Widgets;

/**
 * Generates a function to set up registry for widget stories.
 *
 * @since 1.16.0
 * @private
 *
 * @param {(string|Array)} moduleSlug Module slug or slugs to activate.
 * @param {string|null}    url        Current entity URL.
 * @param {Function}       [cb]       Callback for additional setup. Default is no-op.
 * @return {Function} A function to set up registry for widget stories.
 */
function getSetupRegistry( moduleSlug, url, cb = () => {} ) {
	return ( { dispatch } ) => {
		cb( { dispatch } );
>>>>>>> 380141f4

const { components: { Widget } } = Widgets;

/**
 * Generates stories for a report based widget using provided data.
 *
 * @since 1.16.0
 * @private
 *
 * @param {Object}    args                              Widget arguments.
 * @param {Array}     args.moduleSlug                   List of modules to activate.
 * @param {string}    args.datastore                    Module datastore name.
 * @param {string}    args.group                        Stories group name.
 * @param {Array}     args.data                         Widget data.
 * @param {Object}    args.options                      Arguments for report requests.
 * @param {Component} args.component                    Widget component.
 * @param {boolean}   [args.wrapWidget]                 Whether to wrap in default <Widget> component. Default true.
 * @param {Array}     [args.additionalVariants]         Optional. Additional story variants.
 * @param {Array}     [args.additionalVariantCallbacks] Optional. Additional custom callbacks to be run for each of the variants.
 * @param {Function}  [args.setup]                      Optional. Setup function to be run for all Stories being generated.
 * @return {Story} Generated story.
 */
export function generateReportBasedWidgetStories( {
	moduleSlug,
	datastore,
	group,
	data,
	options,
	component: WidgetComponent,
	wrapWidget = true,
	additionalVariants = {},
	additionalVariantCallbacks = {},
	setup = () => {},
} ) {
	const stories = storiesOf( group, module )
		.addDecorator( ( storyFn ) => {
			const registry = createTestRegistry();
			// Activate the module.
			provideModules( registry, moduleSlug.map( ( module ) => {
				return {
					slug: module,
					active: true,
					connected: true,
				};
			} ) );

			// Set some site information.
			provideSiteInfo( registry, {
				currentEntityURL: options.url || null,
			} );

			// Call the optional setup function.
			setup( registry );

			return storyFn( registry );
		} );

	if ( Array.isArray( options ) ) {
		// 	If options is an array, so must data.
		if ( ! Array.isArray( data ) ) {
			throw new Error( 'options is an array, data must be one too' );
		}
		// Both must have the same length.
		if ( options.length !== data.length ) {
			throw new Error( 'options and data must have the same number of items' );
		}
	}

	const {
		Loaded: additionalLoadingCallback,
		'Data Unavailable': additionalDataUnavailableCallback,
		Error: additionalErrorCallback,
	} = additionalVariantCallbacks;

	// Existing default variants.
	const defaultVariants = {
		Loaded: ( { dispatch } ) => {
			if ( Array.isArray( options ) ) {
				options.forEach( ( option, index ) => {
					dispatch( datastore ).receiveGetReport( data[ index ], { options: option } );
				} );
			} else {
				dispatch( datastore ).receiveGetReport( data, { options } );
			}

			// Run additional callback if it exists.
			if ( additionalLoadingCallback ) {
				additionalLoadingCallback( dispatch, data, options );
			}
		},
		'Data Unavailable': ( { dispatch } ) => {
			if ( Array.isArray( options ) ) {
				options.forEach( ( option, index ) => {
					const returnType = Array.isArray( data[ index ] ) ? [] : {};
					dispatch( datastore ).receiveGetReport( returnType, { options: option } );
				} );
			} else {
				dispatch( datastore ).receiveGetReport( [], { options } );
			}

			// Run additional callback if it exists.
			if ( additionalDataUnavailableCallback ) {
				additionalDataUnavailableCallback( dispatch, data, options );
			}
		},
		Error: ( { dispatch } ) => {
			const error = {
				code: 'missing_required_param',
				message: 'Request parameter is empty: metrics.',
				data: {},
			};
			if ( Array.isArray( options ) ) {
				options.forEach( ( option ) => {
					dispatch( datastore ).receiveError( error, 'getReport', [ option ] );
					dispatch( datastore ).finishResolution( 'getReport', [ option ] );
				} );
			} else {
				dispatch( datastore ).receiveError( error, 'getReport', [ options ] );
				dispatch( datastore ).finishResolution( 'getReport', [ options ] );
			}

			// Run additional callback if it exists.
			if ( additionalErrorCallback ) {
				additionalErrorCallback( dispatch, data, options );
			}
		},
	};

	// Custom variants.
	const customVariants = {};
	Object.keys( additionalVariants ).forEach( ( name ) => {
		const { data: variantData, options: variantOptions } = additionalVariants[ name ];

		if ( Array.isArray( variantOptions ) ) {
			// 	If variantOptions is an array, so must variantData.
			if ( ! Array.isArray( variantData ) ) {
				throw new Error( `options for variant "${ name }" is an array, data must be one too` );
			}
			// Both must have the same length.
			if ( variantOptions.length !== variantData.length ) {
				throw new Error( `options and data for variant "${ name }" must have the same number of items` );
			}
		}

		customVariants[ name ] = ( { dispatch } ) => {
			if ( Array.isArray( variantOptions ) ) {
				variantOptions.forEach( ( variantOption, index ) => {
					dispatch( datastore ).receiveGetReport( variantData[ index ], { options: variantOption } );
				} );
			} else {
				dispatch( datastore ).receiveGetReport( variantData, { options: variantOptions } );
			}

			// Run additional callback if it exists.
			if ( additionalVariantCallbacks[ name ] ) {
				additionalVariantCallbacks[ name ]( dispatch, data, options );
			}
		};
	} );

	const variants = {
		...defaultVariants,
		...customVariants,
	};

	let widget;
	if ( wrapWidget ) {
		widget = (
			<Widget slug={ `${ moduleSlug }-widget` }>
				<WidgetComponent />
			</Widget>
		);
	} else {
		widget = <WidgetComponent />;
	}

	Object.keys( variants ).forEach( ( variant ) => {
		stories.add( variant, ( registry ) => (
			<WithTestRegistry registry={ registry } callback={ variants[ variant ] }>
				{ widget }
			</WithTestRegistry>
		) );
	} );

	return stories;
}<|MERGE_RESOLUTION|>--- conflicted
+++ resolved
@@ -26,34 +26,12 @@
  * Internal dependencies
  */
 import Widgets from 'googlesitekit-widgets';
-<<<<<<< HEAD
 import {
 	createTestRegistry,
 	WithTestRegistry,
 	provideModules,
 	provideSiteInfo,
 } from '../../tests/js/utils';
-=======
-import { STORE_NAME as CORE_SITE } from '../../assets/js/googlesitekit/datastore/site/constants';
-import { STORE_NAME as CORE_MODULES } from '../../assets/js/googlesitekit/modules/datastore/constants';
-import { WithTestRegistry } from '../../tests/js/utils';
-const { components: { Widget } } = Widgets;
-
-/**
- * Generates a function to set up registry for widget stories.
- *
- * @since 1.16.0
- * @private
- *
- * @param {(string|Array)} moduleSlug Module slug or slugs to activate.
- * @param {string|null}    url        Current entity URL.
- * @param {Function}       [cb]       Callback for additional setup. Default is no-op.
- * @return {Function} A function to set up registry for widget stories.
- */
-function getSetupRegistry( moduleSlug, url, cb = () => {} ) {
-	return ( { dispatch } ) => {
-		cb( { dispatch } );
->>>>>>> 380141f4
 
 const { components: { Widget } } = Widgets;
 

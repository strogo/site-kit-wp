{
  "name": "googlesitekit",
  "description": "Site Kit is a one-stop solution for WordPress users to use everything Google has to offer to make them successful on the web.",
  "main": "index.js",
  "private": true,
  "scripts": {
    "build": "npm run build:production",
    "build:dev": "npm run remove-dist && npm run build:static && webpack --mode=development --debug --devtool cheap-source-map --output-pathinfo",
    "build:production": "npm run remove-dist && npm run build:static && webpack --mode=production",
    "build:test": "npm run build:production -- --include-tests",
    "build:static": "gulp svg imagemin",
    "build:storybook": "build-storybook -c .storybook -o dist && npm run build:static",
    "remove-dist": "rimraf ./dist",
    "prezip": "composer run autoload-includes",
    "zip": "gulp release",
    "dev": "npm run build:dev",
    "dev-zip": "npm run build:dev && npm run zip",
    "watch": "npm run build:dev -- --watch",
    "release-zip": "npm run build && npm run zip",
    "test": "npm run build:production -- --display=none && bundlesize",
    "test:visualtest": "npm run build:static && start-server-and-test storybook http-get://localhost:9001 backstopjs",
    "test:visualapprove": "backstop approve --config=tests/backstop/config.js",
    "test:analyze": "npm run build:production -- --env.analyze=true --json --progress --profile > /tmp/stats.json && cp ./dist/assets/js/*.js /tmp && webpack-bundle-analyzer /tmp/stats.json",
    "test:js": "wp-scripts test-unit-js --config=tests/js/jest.config.js",
    "test:js:watch": "wp-scripts test-unit-js --config=tests/js/jest.config.js --watch",
    "pretest:e2e": "./bin/local-env/env-check.sh",
    "test:e2e": "WP_BASE_URL=http://localhost:9002 wp-scripts test-e2e --config=tests/e2e/jest.config.js",
    "test:e2e:interactive": "npm run test:e2e -- --puppeteer-interactive",
    "test:e2e:ci": "npm run test:e2e -- --runInBand",
    "test:e2e:watch": "npm run test:e2e -- --watch",
    "test:e2e:watch:interactive": "npm run test:e2e -- --watch --puppeteer-interactive",
    "storybook": "start-storybook -s ./dist -p 9001 -c .storybook",
    "backstopjs": "backstop test --config=tests/backstop/config.js --docker",
    "screenshot": "storybook-chrome-screenshot -p 9001 -c .storybook",
    "lint": "npm run lint:js && npm run lint:css",
    "lint:js": "wp-scripts lint-js",
    "lint:css": "stylelint ./assets/sass --syntax scss",
    "env:start": "./bin/local-env/start.sh",
    "env:stop": "./bin/local-env/stop.sh",
    "env:reset-site": "./bin/local-env/install-wordpress.sh --reset-site"
  },
  "browserslist": [
    "extends @wordpress/browserslist-config"
  ],
  "bundlesize": [
    {
      "path": "./dist/*.js",
      "maxSize": "270 kB"
    },
    {
      "path": "./dist/assets/js/googlesitekit-*.js",
      "maxSize": "280 kB"
    }
  ],
  "repository": {
    "type": "git",
    "url": "git@github.com:google/site-kit-wp.git"
  },
  "husky": {
    "hooks": {
      "pre-commit": "lint-staged",
      "prepare-commit-msg": "php -f bin/prepare-commit-msg.php $HUSKY_GIT_PARAMS",
      "commit-msg": "php -f bin/check-commit-msg.php $HUSKY_GIT_PARAMS"
    }
  },
  "lint-staged": {
    "assets/js/**/*.js": [
      "eslint"
    ],
    "assets/sass/**/*.scss": [
      "stylelint --syntax scss"
    ],
    "*.php": [
      "./vendor/bin/phpcs"
    ]
  },
  "keywords": [
    "google",
    "wordpress",
    "googlekit",
    "sitekit"
  ],
  "author": "Google",
  "license": "Apache-2.0",
  "dependencies": {
    "@material/button": "^2.3.0",
    "@material/checkbox": "^2.3.0",
    "@material/dialog": "^2.3.0",
    "@material/form-field": "^2.3.0",
    "@material/layout-grid": "^0.41.0",
    "@material/linear-progress": "^1.1.0",
    "@material/list": "^2.3.0",
    "@material/menu": "^2.3.0",
    "@material/radio": "^2.3.0",
    "@material/react-select": "^0.15.0",
    "@material/react-tab-bar": "^0.15.0",
    "@material/react-text-field": "^0.15.0",
    "@material/ripple": "^2.3.0",
    "@material/select": "^2.3.1",
    "@material/switch": "^2.3.0",
    "@material/textfield": "^2.3.1",
    "@material/theme": "^1.1.0",
    "@reach/combobox": "^0.10.5",
    "@wordpress/api-fetch": "^3.18.0",
    "@wordpress/components": "^10.0.1",
    "@wordpress/compose": "^3.19.1",
    "@wordpress/data": "^4.12.0",
    "@wordpress/dom-ready": "^2.10.0",
    "@wordpress/element": "^2.16.0",
    "@wordpress/hooks": "^2.9.0",
    "@wordpress/i18n": "^3.14.0",
    "@wordpress/scripts": "^3.4.0",
    "@wordpress/url": "^2.17.0",
    "accessible-autocomplete": "^2.0.3",
    "autoprefixer": "^9.8.5",
    "classnames": "^2.2.6",
    "clipboard-copy": "^3.1.0",
    "dompurify": "^2.0.12",
    "element-closest": "^3.0.2",
    "focus-trap-react": "^6.0.0",
    "formdata-polyfill": "^3.0.20",
    "intl": "^1.2.5",
    "intl-locales-supported": "^1.8.12",
    "invariant": "^2.2.4",
    "lodash": "^4.17.19",
    "md5": "^2.2.1",
<<<<<<< HEAD
    "moment": "^2.27.0",
=======
    "memize": "^1.1.0",
>>>>>>> cbd4a660
    "natives": "^1.1.6",
    "polyfill-library": "^3.95.0",
    "promise-polyfill": "^8.1.3",
    "prop-types": "^15.7.2",
    "psl": "^1.8.0",
    "punycode": "^2.1.1",
    "react": "^16.12.0",
    "react-dom": "^16.12.0",
    "svgxuse": "^1.2.6",
    "url-polyfill": "^1.1.9",
    "uuid": "^8.2.0",
    "whatwg-fetch": "^3.2.0"
  },
  "devDependencies": {
    "@babel/plugin-transform-runtime": "^7.10.4",
    "@babel/preset-react": "^7.10.4",
    "@jackfranklin/test-data-bot": "^1.3.0",
    "@storybook/addon-viewport": "^5.3.19",
    "@storybook/react": "^5.3.19",
    "@testing-library/jest-dom": "^5.11.0",
    "@testing-library/react": "^10.4.5",
    "@testing-library/react-hooks": "^3.3.0",
    "@wordpress/babel-preset-default": "^4.17.0",
    "@wordpress/browserslist-config": "^2.7.0",
    "@wordpress/e2e-test-utils": "^4.11.0",
    "@wordpress/eslint-plugin": "^7.1.0",
    "amphtml-validator": "^1.0.31",
    "babel-loader": "^8.1.0",
    "babel-plugin-lodash": "^3.3.4",
    "backstopjs": "3.8.8",
    "bundlesize": "^0.18.0",
    "circular-dependency-plugin": "^5.2.0",
    "css-loader": "^3.6.0",
    "cssnano": "^4.1.10",
    "del": "^5.1.0",
    "eslint": "^6.8.0",
    "eslint-loader": "^4.0.2",
    "eslint-plugin-filenames": "^1.3.2",
    "eslint-plugin-import": "^2.22.0",
    "eslint-plugin-jest": "^22.21.0",
    "eslint-scope": "^5.1.0",
    "fetch-mock": "^9.10.3",
    "fetch-mock-jest": "^1.3.0",
    "git-repo-info": "^2.1.1",
    "gulp": "^4.0.2",
    "gulp-imagemin": "^7.1.0",
    "gulp-svgmin": "^3.0.0",
    "gulp-svgstore": "^7.0.1",
    "gulp-zip": "^5.0.2",
    "husky": "^3.1.0",
    "jest-localstorage-mock": "^2.4.2",
    "jsdom": "^16.3.0",
    "lint-staged": "^10.2.11",
    "mini-css-extract-plugin": "^0.9.0",
    "moment-locales-webpack-plugin": "^1.2.0",
    "node-sass": "^4.14.1",
    "postcss-loader": "^3.0.0",
    "postcss-preset-env": "^6.7.0",
    "puppeteer": "^1.20.0",
    "rimraf": "^3.0.2",
    "sanitize-filename": "^1.6.3",
    "sass-loader": "^9.0.2",
    "start-server-and-test": "^1.11.2",
    "storybook-chrome-screenshot": "^1.4.0",
    "stylelint": "^13.6.1",
    "stylelint-config-wordpress": "^17.0.0",
    "stylelint-declaration-use-variable": "^1.7.2",
    "stylelint-order": "^4.1.0",
    "stylelint-scss": "^3.18.0",
    "svgo": "^1.3.0",
    "terser-webpack-plugin": "^3.0.6",
    "webpack": "^4.43.0",
    "webpack-bundle-analyzer": "^3.8.0",
    "webpack-cli": "^3.3.12",
    "webpack-feature-flags-plugin": "^1.0.1",
    "webpack-manifest-plugin": "^2.2.0",
    "webpack-stream": "^5.2.1",
    "webpackbar": "^4.0.0"
  }
}<|MERGE_RESOLUTION|>--- conflicted
+++ resolved
@@ -124,11 +124,8 @@
     "invariant": "^2.2.4",
     "lodash": "^4.17.19",
     "md5": "^2.2.1",
-<<<<<<< HEAD
     "moment": "^2.27.0",
-=======
     "memize": "^1.1.0",
->>>>>>> cbd4a660
     "natives": "^1.1.6",
     "polyfill-library": "^3.95.0",
     "promise-polyfill": "^8.1.3",

/**
 * DashboardSplash component.
 *
 * Site Kit by Google, Copyright 2019 Google LLC
 *
 * Licensed under the Apache License, Version 2.0 (the "License");
 * you may not use this file except in compliance with the License.
 * You may obtain a copy of the License at
 *
 *     https://www.apache.org/licenses/LICENSE-2.0
 *
 * Unless required by applicable law or agreed to in writing, software
 * distributed under the License is distributed on an "AS IS" BASIS,
 * WITHOUT WARRANTIES OR CONDITIONS OF ANY KIND, either express or implied.
 * See the License for the specific language governing permissions and
 * limitations under the License.
 */

/**
<<<<<<< HEAD
 * WordPress dependencies
 */
import domReady from '@wordpress/dom-ready';
import { setLocaleData } from '@wordpress/i18n';
import { Component, render } from '@wordpress/element';
=======
 * External dependencies
 */
import { clearWebStorage, loadTranslations } from 'GoogleUtil';
import Notification from 'GoogleComponents/notifications/notification';
import 'GoogleComponents/notifications';

/**
 * WordPress dependencies
 */
import domReady from '@wordpress/dom-ready';
import { Component, render, Fragment } from '@wordpress/element';
>>>>>>> 9d204cc9
import { doAction } from '@wordpress/hooks';

/**
 * Internal dependencies
 */
// eslint-disable-next-line @wordpress/dependency-group
import ErrorHandler from 'GoogleComponents/ErrorHandler';
import { clearAppLocalStorage } from 'GoogleUtil';
import DashboardSplashApp from './components/dashboard-splash/dashboard-splash-app';
import NotificationCounter from './components/notifications/notification-counter';

class GoogleSitekitDashboardSplash extends Component {
	constructor( props ) {
		super( props );

<<<<<<< HEAD
		// Set up translations.
		setLocaleData( googlesitekit.locale, 'google-site-kit' );
=======
		this.state = {
			hasError: false,
		};
>>>>>>> 9d204cc9
	}

	render() {
<<<<<<< HEAD
=======
		const {
			hasError,
			error,
			info,
		} = this.state;

		if ( hasError ) {
			return <Notification
				id={ 'googlesitekit-error' }
				key={ 'googlesitekit-error' }
				title={ error.message }
				description={ info.componentStack }
				dismiss={ '' }
				isDismissable={ false }
				format="small"
				type="win-error"
			/>;
		}

>>>>>>> 9d204cc9
		return (
			<ErrorHandler>
				<NotificationCounter />
				<DashboardSplashApp />
			</ErrorHandler>
		);
	}
}

// Initialize the app once the DOM is ready.
domReady( () => {
	if ( global.googlesitekit.admin.resetSession ) {
		clearWebStorage();
	}

	const renderTarget = document.getElementById( 'js-googlesitekit-dashboard-splash' );

	if ( renderTarget ) {
		loadTranslations();

		render( <GoogleSitekitDashboardSplash />, renderTarget );

		/**
		 * Action triggered when the Dashboard Splash App is loaded.
		 */
		doAction( 'googlesitekit.moduleLoaded', 'Splash' );
	}
} );<|MERGE_RESOLUTION|>--- conflicted
+++ resolved
@@ -17,25 +17,16 @@
  */
 
 /**
-<<<<<<< HEAD
- * WordPress dependencies
- */
-import domReady from '@wordpress/dom-ready';
-import { setLocaleData } from '@wordpress/i18n';
-import { Component, render } from '@wordpress/element';
-=======
  * External dependencies
  */
 import { clearWebStorage, loadTranslations } from 'GoogleUtil';
-import Notification from 'GoogleComponents/notifications/notification';
 import 'GoogleComponents/notifications';
 
 /**
  * WordPress dependencies
  */
 import domReady from '@wordpress/dom-ready';
-import { Component, render, Fragment } from '@wordpress/element';
->>>>>>> 9d204cc9
+import { Component, render } from '@wordpress/element';
 import { doAction } from '@wordpress/hooks';
 
 /**
@@ -43,47 +34,11 @@
  */
 // eslint-disable-next-line @wordpress/dependency-group
 import ErrorHandler from 'GoogleComponents/ErrorHandler';
-import { clearAppLocalStorage } from 'GoogleUtil';
 import DashboardSplashApp from './components/dashboard-splash/dashboard-splash-app';
 import NotificationCounter from './components/notifications/notification-counter';
 
 class GoogleSitekitDashboardSplash extends Component {
-	constructor( props ) {
-		super( props );
-
-<<<<<<< HEAD
-		// Set up translations.
-		setLocaleData( googlesitekit.locale, 'google-site-kit' );
-=======
-		this.state = {
-			hasError: false,
-		};
->>>>>>> 9d204cc9
-	}
-
 	render() {
-<<<<<<< HEAD
-=======
-		const {
-			hasError,
-			error,
-			info,
-		} = this.state;
-
-		if ( hasError ) {
-			return <Notification
-				id={ 'googlesitekit-error' }
-				key={ 'googlesitekit-error' }
-				title={ error.message }
-				description={ info.componentStack }
-				dismiss={ '' }
-				isDismissable={ false }
-				format="small"
-				type="win-error"
-			/>;
-		}
-
->>>>>>> 9d204cc9
 		return (
 			<ErrorHandler>
 				<NotificationCounter />

/**
 * modules/tagmanager data store: existing tag.
 *
 * Site Kit by Google, Copyright 2020 Google LLC
 *
 * Licensed under the Apache License, Version 2.0 (the "License");
 * you may not use this file except in compliance with the License.
 * You may obtain a copy of the License at
 *
 *     https://www.apache.org/licenses/LICENSE-2.0
 *
 * Unless required by applicable law or agreed to in writing, software
 * distributed under the License is distributed on an "AS IS" BASIS,
 * WITHOUT WARRANTIES OR CONDITIONS OF ANY KIND, either express or implied.
 * See the License for the specific language governing permissions and
 * limitations under the License.
 */

/**
 * External dependencies
 */
import invariant from 'invariant';

/**
 * Internal dependencies
 */
import API from 'googlesitekit-api';
import Data from 'googlesitekit-data';
import { STORE_NAME } from './constants';
<<<<<<< HEAD
import { STORE_NAME as CORE_SITE } from '../../../googlesitekit/datastore/site/constants';
import { getExistingTagURLs, extractExistingTag } from '../../../util/tag';
import { tagMatchers } from '../util';
import { isValidContainerID, isValidContainerSelection } from '../util/validation';
=======
import { getExistingTag } from '../../../util/tag';
import { isValidContainerID } from '../util/validation';
>>>>>>> e1269022
import { createFetchStore } from '../../../googlesitekit/data/create-fetch-store';

const { createRegistryControl, createRegistrySelector } = Data;

// Actions
const GET_EXISTING_TAG = 'FETCH_EXISTING_TAG';
const RECEIVE_EXISTING_TAG = 'RECEIVE_EXISTING_TAG';

const fetchGetTagPermissionStore = createFetchStore( {
	baseName: 'getTagPermission',
	argsToParams: ( containerID ) => {
		invariant( isValidContainerID( containerID ), 'A valid containerID is required to for fetching permission.' );

		return { containerID };
	},
	controlCallback: ( { containerID } ) => API.get( 'modules', 'tagmanager', 'tag-permission', { containerID }, { useCache: false } ),
	reducerCallback: ( state, { accountID, permission }, { containerID } ) => {
		return {
			...state,
			tagPermission: {
				...state.tagPermission,
				[ containerID ]: {
					accountID,
					permission,
				},
			},
		};
	},
} );

const BASE_INITIAL_STATE = {
	existingTag: undefined,
	isFetchingExistingTag: false,
	tagPermission: {},
};

const baseActions = {
	getExistingTag() {
		return {
			payload: {},
			type: GET_EXISTING_TAG,
		};
	},
	receiveGetExistingTag( existingTag ) {
		invariant(
			existingTag === null || isValidContainerID( existingTag ),
			'existingTag must be a valid container public ID or null.'
		);

		return {
			payload: { existingTag },
			type: RECEIVE_EXISTING_TAG,
		};
	},
};

const baseControls = {
	[ GET_EXISTING_TAG ]: createRegistryControl( ( registry ) => async () => {
		const homeURL = registry.select( CORE_SITE ).getHomeURL();
		const ampMode = registry.select( CORE_SITE ).getAMPMode();

		const existingTagURLs = await getExistingTagURLs( homeURL, ampMode );

		let tagFound;
		for ( const url of existingTagURLs ) {
			await registry.dispatch( CORE_SITE ).waitForHTMLForURL( url );
			const html = registry.select( CORE_SITE ).getHTMLForURL( url );
			tagFound = extractExistingTag( html, tagMatchers );
			if ( tagFound ) {
				return tagFound;
			}
		}
		return	null;
	} ),
};

const baseReducer = ( state, { type, payload } ) => {
	switch ( type ) {
		case RECEIVE_EXISTING_TAG: {
			const { existingTag } = payload;

			return {
				...state,
				existingTag,
			};
		}

		default: {
			return { ...state };
		}
	}
};

const baseResolvers = {
	*getExistingTag() {
		const registry = yield Data.commonActions.getRegistry();

		if ( registry.select( STORE_NAME ).getExistingTag() === undefined ) {
			const existingTag = yield baseActions.getExistingTag();
			registry.dispatch( STORE_NAME ).receiveGetExistingTag( existingTag );
		}
	},
	*getTagPermission( containerID ) {
		if ( ! isValidContainerID( containerID ) ) {
			return;
		}
		const { select } = yield Data.commonActions.getRegistry();

		if ( select( STORE_NAME ).hasTagPermission( containerID ) === undefined ) {
			yield fetchGetTagPermissionStore.actions.fetchGetTagPermission( containerID );
		}
	},
};

const baseSelectors = {
	/**
	 * Gets the existing tag (a container publicId), if any.
	 *
	 * @since 1.11.0
	 *
	 * @param {Object} state Data store's state.
	 * @return {(string|null|undefined)} The existing container ID if present, `null` if not present, or `undefined` if not loaded yet.
	 */
	getExistingTag( state ) {
		return state.existingTag;
	},

	/**
	 * Checks permissions for an existing Google Tag Manager container.
	 *
	 * @since 1.11.0
	 *
	 * @param {Object} state Data store's state.
	 * @param {string} containerID Container publicId to check permission for.
	 * @return {(Object|undefined)} Object with string `accountID` and boolean `permission` properties; `undefined` if not loaded.
	 */
	getTagPermission( state, containerID ) {
		return state.tagPermission[ containerID ];
	},

	/**
	 * Checks whether or not an existing tag is present.
	 *
	 * @since 1.11.0
	 *
	 * @return {(boolean|undefined)} Boolean if tag is present, `undefined` if tag presence has not been resolved yet.
	 */
	hasExistingTag: createRegistrySelector( ( select ) => () => {
		const existingTag = select( STORE_NAME ).getExistingTag();

		if ( existingTag === undefined ) {
			return undefined;
		}

		return !! existingTag;
	} ),

	/**
	 * Checks whether the user has access to the given tag.
	 *
	 * @since 1.11.0
	 *
	 * @param {Object} state       Data store's state.
	 * @param {string} containerID Container publicId to check permission for.
	 * @return {(boolean|undefined)} Permission
	 */
	hasTagPermission: createRegistrySelector( ( select ) => ( state, containerID ) => {
		const { permission } = select( STORE_NAME ).getTagPermission( containerID ) || {};

		if ( permission === undefined ) {
			return undefined;
		}

		return !! permission;
	} ),

	/**
	 * Checks whether the user has access to the existing tag, if present.
	 *
	 * @since 1.11.0
	 *
	 * @return {(boolean|null|undefined)} true or false if tag permission is available,
	 *                                    null if no existing tag,
	 *                                    otherwise undefined if resolution is incomplete.
	 */
	hasExistingTagPermission: createRegistrySelector( ( select ) => () => {
		const hasExistingTag = select( STORE_NAME ).hasExistingTag();

		if ( hasExistingTag === undefined ) {
			return undefined;
		} else if ( hasExistingTag ) {
			const containerID = select( STORE_NAME ).getExistingTag();

			return select( STORE_NAME ).hasTagPermission( containerID );
		}

		return null;
	} ),
};

const store = Data.combineStores(
	fetchGetTagPermissionStore,
	{
		INITIAL_STATE: BASE_INITIAL_STATE,
		actions: baseActions,
		controls: baseControls,
		resolvers: baseResolvers,
		reducer: baseReducer,
		selectors: baseSelectors,
	}
);

export const {
	INITIAL_STATE,
	actions,
	controls,
	reducer,
	resolvers,
	selectors,
} = store;

export default store;<|MERGE_RESOLUTION|>--- conflicted
+++ resolved
@@ -27,15 +27,10 @@
 import API from 'googlesitekit-api';
 import Data from 'googlesitekit-data';
 import { STORE_NAME } from './constants';
-<<<<<<< HEAD
 import { STORE_NAME as CORE_SITE } from '../../../googlesitekit/datastore/site/constants';
 import { getExistingTagURLs, extractExistingTag } from '../../../util/tag';
 import { tagMatchers } from '../util';
-import { isValidContainerID, isValidContainerSelection } from '../util/validation';
-=======
-import { getExistingTag } from '../../../util/tag';
 import { isValidContainerID } from '../util/validation';
->>>>>>> e1269022
 import { createFetchStore } from '../../../googlesitekit/data/create-fetch-store';
 
 const { createRegistryControl, createRegistrySelector } = Data;

--- conflicted
+++ resolved
@@ -30,7 +30,7 @@
 /**
  * WordPress dependencies
  */
-import { __ } from '@wordpress/i18n';
+import { __, _x } from '@wordpress/i18n';
 import { Component } from '@wordpress/element';
 
 /**
@@ -38,13 +38,6 @@
  */
 import { isDataZeroForReporting, getTopPagesReportDataDefaults } from '../util';
 
-<<<<<<< HEAD
-=======
-const { __, _x } = wp.i18n;
-const { map } = lodash;
-const { Component } = wp.element;
-
->>>>>>> 39643179
 class AnalyticsDashboardWidgetPopularPagesTable extends Component {
 	static renderLayout( component ) {
 		return (

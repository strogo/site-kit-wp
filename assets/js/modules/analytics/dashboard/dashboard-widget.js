--- conflicted
+++ resolved
@@ -39,16 +39,11 @@
 import { getDateRangeFrom } from 'GoogleUtil';
 import HelpLink from 'GoogleComponents/help-link';
 
-<<<<<<< HEAD
 /**
  * WordPress dependencies
  */
 import { Component, Fragment } from '@wordpress/element';
-import { __, sprintf } from '@wordpress/i18n';
-=======
-const { Component, Fragment } = wp.element;
-const { __, _x, sprintf } = wp.i18n;
->>>>>>> 39643179
+import { __, _x, sprintf } from '@wordpress/i18n';
 
 class AnalyticsDashboardWidget extends Component {
 	constructor( props ) {

--- conflicted
+++ resolved
@@ -20,22 +20,6 @@
  * External dependencies
  */
 import PropTypes from 'prop-types';
-<<<<<<< HEAD
-import Button from 'GoogleComponents/button';
-import ProgressBar from 'GoogleComponents/progress-bar';
-import Link from 'GoogleComponents/link';
-import Radio from 'GoogleComponents/radio';
-import Switch from 'GoogleComponents/switch';
-import { Select, Option } from 'SiteKitCore/material-components';
-import SvgIcon from 'GoogleUtil/svg-icon';
-import {
-	trackEvent,
-	getExistingTag,
-	toggleConfirmModuleSettings,
-	getModulesData,
-} from 'GoogleUtil';
-=======
->>>>>>> e83315c6
 import classnames from 'classnames';
 
 /**
@@ -52,6 +36,7 @@
 	trackEvent,
 	getExistingTag,
 	toggleConfirmModuleSettings,
+	getModulesData,
 } from '../../util';
 import SvgIcon from '../../util/svg-icon';
 

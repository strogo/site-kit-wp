/**
 * modules/analytics data store
 *
 * Site Kit by Google, Copyright 2020 Google LLC
 *
 * Licensed under the Apache License, Version 2.0 (the "License");
 * you may not use this file except in compliance with the License.
 * You may obtain a copy of the License at
 *
 *     https://www.apache.org/licenses/LICENSE-2.0
 *
 * Unless required by applicable law or agreed to in writing, software
 * distributed under the License is distributed on an "AS IS" BASIS,
 * WITHOUT WARRANTIES OR CONDITIONS OF ANY KIND, either express or implied.
 * See the License for the specific language governing permissions and
 * limitations under the License.
 */

/**
 * Internal dependencies
 */
import Data from 'googlesitekit-data';
import Modules from 'googlesitekit-modules';
import accounts from './accounts';
import properties from './properties';
import profiles from './profiles';
import settings from './settings';
import tags from './tags';
import form from './form';
import { STORE_NAME } from './constants';

export { STORE_NAME };

const baseModuleStore = Modules.createModuleStore( 'analytics', {
	storeName: STORE_NAME,
	settingSlugs: [
		'anonymizeIP',
		'accountID',
		'profileID',
		'propertyID',
		'internalWebPropertyID',
		'useSnippet',
		'trackingDisabled',
	],
} );

<<<<<<< HEAD
export const INITIAL_STATE = Data.collectState(
	baseModuleStore.INITIAL_STATE,
	accounts.INITIAL_STATE,
	properties.INITIAL_STATE,
	profiles.INITIAL_STATE,
	settings.INITIAL_STATE,
	tags.INITIAL_STATE,
	form.INITIAL_STATE,
);

export const actions = Data.collectActions(
	baseModuleStore.actions,
	accounts.actions,
	properties.actions,
	profiles.actions,
	settings.actions,
	tags.actions,
	form.actions,
);

export const controls = Data.collectControls(
	baseModuleStore.controls,
	accounts.controls,
	properties.controls,
	profiles.controls,
	settings.controls,
	tags.controls,
	form.controls,
);

export const reducer = Data.addInitializeReducer(
	INITIAL_STATE,
	Data.collectReducers(
		baseModuleStore.reducer,
		accounts.reducer,
		properties.reducer,
		profiles.reducer,
		settings.reducer,
		tags.reducer,
		form.reducer,
	)
);

export const resolvers = Data.collectResolvers(
	baseModuleStore.resolvers,
	accounts.resolvers,
	properties.resolvers,
	profiles.resolvers,
	settings.resolvers,
	tags.resolvers,
	form.resolvers,
);

export const selectors = Data.collectSelectors(
	baseModuleStore.selectors,
	accounts.selectors,
	properties.selectors,
	profiles.selectors,
	settings.selectors,
	tags.selectors,
	form.selectors,
=======
const store = Data.combineStores(
	baseModuleStore,
	accounts,
	properties,
	profiles,
	settings,
	tags,
>>>>>>> 4019b308
);

export const INITIAL_STATE = store.INITIAL_STATE;
export const actions = store.actions;
export const controls = store.controls;
export const reducer = store.reducer;
export const resolvers = store.resolvers;
export const selectors = store.selectors;

// Register this store on the global registry.
Data.registerStore( STORE_NAME, store );

export default store;<|MERGE_RESOLUTION|>--- conflicted
+++ resolved
@@ -44,69 +44,6 @@
 	],
 } );
 
-<<<<<<< HEAD
-export const INITIAL_STATE = Data.collectState(
-	baseModuleStore.INITIAL_STATE,
-	accounts.INITIAL_STATE,
-	properties.INITIAL_STATE,
-	profiles.INITIAL_STATE,
-	settings.INITIAL_STATE,
-	tags.INITIAL_STATE,
-	form.INITIAL_STATE,
-);
-
-export const actions = Data.collectActions(
-	baseModuleStore.actions,
-	accounts.actions,
-	properties.actions,
-	profiles.actions,
-	settings.actions,
-	tags.actions,
-	form.actions,
-);
-
-export const controls = Data.collectControls(
-	baseModuleStore.controls,
-	accounts.controls,
-	properties.controls,
-	profiles.controls,
-	settings.controls,
-	tags.controls,
-	form.controls,
-);
-
-export const reducer = Data.addInitializeReducer(
-	INITIAL_STATE,
-	Data.collectReducers(
-		baseModuleStore.reducer,
-		accounts.reducer,
-		properties.reducer,
-		profiles.reducer,
-		settings.reducer,
-		tags.reducer,
-		form.reducer,
-	)
-);
-
-export const resolvers = Data.collectResolvers(
-	baseModuleStore.resolvers,
-	accounts.resolvers,
-	properties.resolvers,
-	profiles.resolvers,
-	settings.resolvers,
-	tags.resolvers,
-	form.resolvers,
-);
-
-export const selectors = Data.collectSelectors(
-	baseModuleStore.selectors,
-	accounts.selectors,
-	properties.selectors,
-	profiles.selectors,
-	settings.selectors,
-	tags.selectors,
-	form.selectors,
-=======
 const store = Data.combineStores(
 	baseModuleStore,
 	accounts,
@@ -114,7 +51,7 @@
 	profiles,
 	settings,
 	tags,
->>>>>>> 4019b308
+	form,
 );
 
 export const INITIAL_STATE = store.INITIAL_STATE;

--- conflicted
+++ resolved
@@ -52,13 +52,8 @@
 
 	describe( 'actions', () => {
 		describe( 'createProperty', () => {
-<<<<<<< HEAD
-			it( 'creates a property and adds it to the store ', async () => {
+			it( 'creates a property and adds it to the store', async () => {
 				const accountID = fixtures.createProperty.accountId; // eslint-disable-line sitekit/camelcase-acronyms
-=======
-			it( 'creates a property and adds it to the store', async () => {
-				const accountID = fixtures.createProperty.accountId; // Capitalization rule exception: `accountId` is a property of an API returned value.
->>>>>>> c2693a86
 				fetchMock.post(
 					/^\/google-site-kit\/v1\/modules\/analytics\/data\/create-property/,
 					{ body: fixtures.createProperty, status: 200 }
@@ -77,13 +72,8 @@
 				expect( properties ).toMatchObject( [ fixtures.createProperty ] );
 			} );
 
-<<<<<<< HEAD
-			it( 'sets isDoingCreateProperty ', async () => {
+			it( 'sets isDoingCreateProperty', async () => {
 				const accountID = fixtures.createProperty.accountId; // eslint-disable-line sitekit/camelcase-acronyms
-=======
-			it( 'sets isDoingCreateProperty', async () => {
-				const accountID = fixtures.createProperty.accountId; // Capitalization rule exception: `accountId` is a property of an API returned value.
->>>>>>> c2693a86
 				fetchMock.post(
 					/^\/google-site-kit\/v1\/modules\/analytics\/data\/create-property/,
 					{ body: fixtures.createProperty, status: 200 }
@@ -93,13 +83,8 @@
 				expect( registry.select( STORE_NAME ).isDoingCreateProperty( accountID ) ).toEqual( true );
 			} );
 
-<<<<<<< HEAD
-			it( 'dispatches an error if the request fails ', async () => {
+			it( 'dispatches an error if the request fails', async () => {
 				const accountID = fixtures.createProperty.accountId; // eslint-disable-line sitekit/camelcase-acronyms
-=======
-			it( 'dispatches an error if the request fails', async () => {
-				const accountID = fixtures.createProperty.accountId; // Capitalization rule exception: `accountId` is a property of an API returned value.
->>>>>>> c2693a86
 				const response = {
 					code: 'internal_server_error',
 					message: 'Internal server error',
@@ -133,7 +118,7 @@
 			} );
 
 			it( 'returns if the accountID is not set', () => {
-				const accountID = fixtures.propertiesProfiles.properties[ 0 ].accountId;
+				const accountID = fixtures.propertiesProfiles.properties[ 0 ].accountId; // eslint-disable-line sitekit/camelcase-acronyms
 				const propertyID = fixtures.propertiesProfiles.properties[ 0 ].id;
 
 				registry.dispatch( STORE_NAME ).receiveGetProperties( fixtures.propertiesProfiles.properties, { accountID } );
@@ -145,7 +130,7 @@
 			} );
 
 			it( 'selects the property and its default profile when set', async () => {
-				const accountID = fixtures.propertiesProfiles.properties[ 0 ].accountId;
+				const accountID = fixtures.propertiesProfiles.properties[ 0 ].accountId; // eslint-disable-line sitekit/camelcase-acronyms
 				const propertyID = fixtures.propertiesProfiles.properties[ 0 ].id;
 
 				registry.dispatch( STORE_NAME ).receiveGetProperties( fixtures.propertiesProfiles.properties, { accountID } );
@@ -154,8 +139,8 @@
 				await registry.dispatch( STORE_NAME ).selectProperty( propertyID );
 
 				expect( registry.select( STORE_NAME ).getPropertyID() ).toMatch( propertyID );
-				expect( registry.select( STORE_NAME ).getInternalWebPropertyID() ).toEqual( fixtures.propertiesProfiles.properties[ 0 ].internalWebPropertyId );
-				expect( registry.select( STORE_NAME ).getProfileID() ).toEqual( fixtures.propertiesProfiles.properties[ 0 ].defaultProfileId );
+				expect( registry.select( STORE_NAME ).getInternalWebPropertyID() ).toEqual( fixtures.propertiesProfiles.properties[ 0 ].internalWebPropertyId ); // eslint-disable-line sitekit/camelcase-acronyms
+				expect( registry.select( STORE_NAME ).getProfileID() ).toEqual( fixtures.propertiesProfiles.properties[ 0 ].defaultProfileId ); // eslint-disable-line sitekit/camelcase-acronyms
 			} );
 
 			it( 'does not set the profileID if property has defaultProfileId that is not in state', async () => {
@@ -163,11 +148,11 @@
 				const propertiesProfiles = {
 					...fixtures.propertiesProfiles,
 					properties: fixtures.propertiesProfiles.properties.map( ( property ) => {
-						return { ...property, defaultProfileId: nonExistentProfileID };
+						return { ...property, defaultProfileId: nonExistentProfileID }; // eslint-disable-line sitekit/camelcase-acronyms
 					} ),
 				};
 
-				const accountID = propertiesProfiles.properties[ 0 ].accountId;
+				const accountID = propertiesProfiles.properties[ 0 ].accountId; // eslint-disable-line sitekit/camelcase-acronyms
 				const propertyID = propertiesProfiles.properties[ 0 ].id;
 
 				registry.dispatch( STORE_NAME ).receiveGetProperties( fixtures.propertiesProfiles.properties, { accountID } );

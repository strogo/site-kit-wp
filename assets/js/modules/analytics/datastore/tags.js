/**
 * modules/analytics data store: tags.
 *
 * Site Kit by Google, Copyright 2020 Google LLC
 *
 * Licensed under the Apache License, Version 2.0 (the "License");
 * you may not use this file except in compliance with the License.
 * You may obtain a copy of the License at
 *
 *     https://www.apache.org/licenses/LICENSE-2.0
 *
 * Unless required by applicable law or agreed to in writing, software
 * distributed under the License is distributed on an "AS IS" BASIS,
 * WITHOUT WARRANTIES OR CONDITIONS OF ANY KIND, either express or implied.
 * See the License for the specific language governing permissions and
 * limitations under the License.
 */

/**
 * External dependencies
 */
import invariant from 'invariant';

/**
 * Internal dependencies
 */
import API from 'googlesitekit-api';
import Data from 'googlesitekit-data';
import { STORE_NAME } from './constants';
import { isValidPropertyID } from '../util';
import { createFetchStore } from '../../../googlesitekit/data/create-fetch-store';

const { createRegistrySelector } = Data;

const fetchGetTagPermissionStore = createFetchStore( {
	baseName: 'getTagPermission',
	controlCallback: ( { propertyID } ) => {
		return API.get( 'modules', 'analytics', 'tag-permission', { propertyID }, {
			useCache: false,
		} );
	},
	reducerCallback: ( state, { accountID, permission }, { propertyID } ) => {
		return {
			...state,
			tagPermissions: {
				...state.tagPermissions || {},
				[ propertyID ]: { accountID, permission },
			},
		};
	},
	argsToParams: ( propertyID ) => {
		invariant( propertyID, 'propertyID is required.' );
		return { propertyID };
	},
} );

<<<<<<< HEAD
=======
// Actions
const WAIT_FOR_EXISTING_TAG = 'WAIT_FOR_EXISTING_TAG';
const WAIT_FOR_TAG_PERMISSION = 'WAIT_FOR_TAG_PERMISSION';

>>>>>>> e4539d97
const BASE_INITIAL_STATE = {
	tagPermissions: {},
};

<<<<<<< HEAD
=======
const baseActions = {
	waitForExistingTag() {
		return {
			payload: {},
			type: WAIT_FOR_EXISTING_TAG,
		};
	},
	waitForTagPermission( propertyID ) {
		return {
			payload: { propertyID },
			type: WAIT_FOR_TAG_PERMISSION,
		};
	},
};

const baseControls = {
	[ WAIT_FOR_EXISTING_TAG ]: createRegistryControl( ( registry ) => () => {
		const isExistingTagLoaded = () => registry.select( STORE_NAME ).getExistingTag() !== undefined;
		if ( isExistingTagLoaded() ) {
			return true;
		}

		return new Promise( ( resolve ) => {
			const unsubscribe = registry.subscribe( () => {
				if ( isExistingTagLoaded() ) {
					unsubscribe();
					resolve();
				}
			} );
		} );
	} ),
	[ WAIT_FOR_TAG_PERMISSION ]: createRegistryControl( ( registry ) => ( { payload: { propertyID } } ) => {
		// Select first to ensure resolution is always triggered.
		const { getTagPermission, hasFinishedResolution } = registry.select( STORE_NAME );
		getTagPermission( propertyID );
		const isTagPermissionLoaded = () => hasFinishedResolution( 'getTagPermission', [ propertyID ] );
		if ( isTagPermissionLoaded() ) {
			return;
		}
		return new Promise( ( resolve ) => {
			const unsubscribe = registry.subscribe( () => {
				if ( isTagPermissionLoaded() ) {
					unsubscribe();
					resolve();
				}
			} );
		} );
	} ),
};

>>>>>>> e4539d97
const baseResolvers = {
	*getTagPermission( propertyID ) {
		if ( ! isValidPropertyID( propertyID ) ) {
			return;
		}

		const registry = yield Data.commonActions.getRegistry();

		// If these permissions are already available, don't make a request.
		if ( registry.select( STORE_NAME ).getTagPermission( propertyID ) !== undefined ) {
			return;
		}

		yield fetchGetTagPermissionStore.actions.fetchGetTagPermission( propertyID );
	},
};

const baseSelectors = {
	/**
<<<<<<< HEAD
=======
	 * Check to see if an existing tag is available on the site.
	 *
	 * @since 1.8.0
	 *
	 * @param {Object} state Data store's state.
	 * @return {(boolean|undefined)} True if a tag exists, false if not; undefined if not loaded.
	 */
	hasExistingTag: createRegistrySelector( ( select ) => () => {
		const existingTag = select( STORE_NAME ).getExistingTag();

		return existingTag !== undefined ? !! existingTag : undefined;
	} ),

	/**
	 * Get an existing tag on the site, if present.
	 *
	 * @since 1.8.0
	 *
	 * @param {Object} state Data store's state.
	 * @return {(string|undefined)} Existing tag, or `null` if none.
	 *                   Returns `undefined` if not resolved yet.
	 */
	getExistingTag( state ) {
		const { existingTag } = state;

		if ( existingTag === undefined ) {
			return undefined;
		}

		// It's possible to have an invalid accountID saved by something like the
		// AMP plugin (see: https://github.com/google/site-kit-wp/issues/1651).
		// Before returning a tag we should make sure it's valid.
		return !! existingTag && isValidPropertyID( existingTag ) ? existingTag : null;
	},

	/**
>>>>>>> e4539d97
	 * Checks whether the user has access to the existing Analytics tag.
	 *
	 * @since 1.8.0
	 *
	 * @return {(boolean|undefined)} true or false if tag permission is available,
	 *                    null if no existing tag,
	 *                    otherwise undefined if resolution is incomplete.
	 */
	hasExistingTagPermission: createRegistrySelector( ( select ) => () => {
		const hasExistingTag = select( STORE_NAME ).hasExistingTag();

		if ( hasExistingTag === undefined ) {
			return undefined;
		} else if ( hasExistingTag ) {
			const propertyID = select( STORE_NAME ).getExistingTag();

			return select( STORE_NAME ).hasTagPermission( propertyID );
		}

		return null;
	} ),

	/**
	 * Checks whether the user has access to an existing Google Analytics tag / property.
	 *
	 * This can be an existing tag found on the site, or any Google Analytics property.
	 * If the account ID is known, it should be specified as well.
	 *
	 * Returns `undefined` if the permission check has not yet loaded.
	 *
	 * @since 1.8.0
	 *
	 * @param {Object} state      Data store's state.
	 * @param {string} propertyID The Analytics Property ID to check permissions for.
	 * @return {(boolean|undefined)} True if the user has access, false if not; `undefined` if not loaded.
	 */
	hasTagPermission: createRegistrySelector( ( select ) => ( state, propertyID ) => {
		const { permission } = select( STORE_NAME ).getTagPermission( propertyID ) || {};
		return permission;
	} ),

	/**
	 * Checks permissions for an existing Google Analytics tag / property.
	 *
	 * This can be an existing tag found on the site, or any Google Analytics property.
	 * If the account ID is known, it should be specified as well.
	 *
	 * Returns `undefined` if the permission check has not yet loaded.
	 *
	 * @since 1.8.0
	 *
	 * @param {Object} state      Data store's state.
	 * @param {string} propertyID The Analytics Property ID to check permissions for.
	 * @return {(Object|undefined)} Object with string `accountID` and boolean `permission` properties; `undefined` if not loaded.
	 */
	getTagPermission( state, propertyID ) {
		const { tagPermissions } = state;

		return tagPermissions[ propertyID ];
	},
};

const store = Data.combineStores(
	fetchGetTagPermissionStore,
	{
		INITIAL_STATE: BASE_INITIAL_STATE,
		resolvers: baseResolvers,
		selectors: baseSelectors,
	}
);

export const INITIAL_STATE = store.INITIAL_STATE;
export const actions = store.actions;
export const controls = store.controls;
export const reducer = store.reducer;
export const resolvers = store.resolvers;
export const selectors = store.selectors;

export default store;<|MERGE_RESOLUTION|>--- conflicted
+++ resolved
@@ -30,7 +30,7 @@
 import { isValidPropertyID } from '../util';
 import { createFetchStore } from '../../../googlesitekit/data/create-fetch-store';
 
-const { createRegistrySelector } = Data;
+const { createRegistrySelector, createRegistryControl } = Data;
 
 const fetchGetTagPermissionStore = createFetchStore( {
 	baseName: 'getTagPermission',
@@ -54,26 +54,14 @@
 	},
 } );
 
-<<<<<<< HEAD
-=======
 // Actions
-const WAIT_FOR_EXISTING_TAG = 'WAIT_FOR_EXISTING_TAG';
 const WAIT_FOR_TAG_PERMISSION = 'WAIT_FOR_TAG_PERMISSION';
 
->>>>>>> e4539d97
 const BASE_INITIAL_STATE = {
 	tagPermissions: {},
 };
 
-<<<<<<< HEAD
-=======
 const baseActions = {
-	waitForExistingTag() {
-		return {
-			payload: {},
-			type: WAIT_FOR_EXISTING_TAG,
-		};
-	},
 	waitForTagPermission( propertyID ) {
 		return {
 			payload: { propertyID },
@@ -83,21 +71,6 @@
 };
 
 const baseControls = {
-	[ WAIT_FOR_EXISTING_TAG ]: createRegistryControl( ( registry ) => () => {
-		const isExistingTagLoaded = () => registry.select( STORE_NAME ).getExistingTag() !== undefined;
-		if ( isExistingTagLoaded() ) {
-			return true;
-		}
-
-		return new Promise( ( resolve ) => {
-			const unsubscribe = registry.subscribe( () => {
-				if ( isExistingTagLoaded() ) {
-					unsubscribe();
-					resolve();
-				}
-			} );
-		} );
-	} ),
 	[ WAIT_FOR_TAG_PERMISSION ]: createRegistryControl( ( registry ) => ( { payload: { propertyID } } ) => {
 		// Select first to ensure resolution is always triggered.
 		const { getTagPermission, hasFinishedResolution } = registry.select( STORE_NAME );
@@ -117,7 +90,6 @@
 	} ),
 };
 
->>>>>>> e4539d97
 const baseResolvers = {
 	*getTagPermission( propertyID ) {
 		if ( ! isValidPropertyID( propertyID ) ) {
@@ -137,45 +109,6 @@
 
 const baseSelectors = {
 	/**
-<<<<<<< HEAD
-=======
-	 * Check to see if an existing tag is available on the site.
-	 *
-	 * @since 1.8.0
-	 *
-	 * @param {Object} state Data store's state.
-	 * @return {(boolean|undefined)} True if a tag exists, false if not; undefined if not loaded.
-	 */
-	hasExistingTag: createRegistrySelector( ( select ) => () => {
-		const existingTag = select( STORE_NAME ).getExistingTag();
-
-		return existingTag !== undefined ? !! existingTag : undefined;
-	} ),
-
-	/**
-	 * Get an existing tag on the site, if present.
-	 *
-	 * @since 1.8.0
-	 *
-	 * @param {Object} state Data store's state.
-	 * @return {(string|undefined)} Existing tag, or `null` if none.
-	 *                   Returns `undefined` if not resolved yet.
-	 */
-	getExistingTag( state ) {
-		const { existingTag } = state;
-
-		if ( existingTag === undefined ) {
-			return undefined;
-		}
-
-		// It's possible to have an invalid accountID saved by something like the
-		// AMP plugin (see: https://github.com/google/site-kit-wp/issues/1651).
-		// Before returning a tag we should make sure it's valid.
-		return !! existingTag && isValidPropertyID( existingTag ) ? existingTag : null;
-	},
-
-	/**
->>>>>>> e4539d97
 	 * Checks whether the user has access to the existing Analytics tag.
 	 *
 	 * @since 1.8.0
@@ -242,6 +175,8 @@
 	fetchGetTagPermissionStore,
 	{
 		INITIAL_STATE: BASE_INITIAL_STATE,
+		actions: baseActions,
+		controls: baseControls,
 		resolvers: baseResolvers,
 		selectors: baseSelectors,
 	}

/**
 * LegacyDashboardAcquisitionPieChart component.
 *
 * Site Kit by Google, Copyright 2019 Google LLC
 *
 * Licensed under the Apache License, Version 2.0 (the "License");
 * you may not use this file except in compliance with the License.
 * You may obtain a copy of the License at
 *
 *     https://www.apache.org/licenses/LICENSE-2.0
 *
 * Unless required by applicable law or agreed to in writing, software
 * distributed under the License is distributed on an "AS IS" BASIS,
 * WITHOUT WARRANTIES OR CONDITIONS OF ANY KIND, either express or implied.
 * See the License for the specific language governing permissions and
 * limitations under the License.
 */

/**
 * External dependencies
 */
import PropTypes from 'prop-types';

/**
 * WordPress dependencies
 */
<<<<<<< HEAD
import { __, _x } from '@wordpress/i18n';
=======
import { Component, createInterpolateElement } from '@wordpress/element';
import { __, _x, sprintf } from '@wordpress/i18n';
>>>>>>> c2693a86

/**
 * Internal dependencies
 */
import Data from 'googlesitekit-data';
import { STORE_NAME } from '../../datastore/constants';
import { STORE_NAME as CORE_SITE } from '../../../../googlesitekit/datastore/site/constants';
import { getTimeInSeconds } from '../../../../util';
import GoogleChart from '../../../../components/google-chart';
import withData from '../../../../components/higherorder/withdata';
import { TYPE_MODULES } from '../../../../components/data';
import Link from '../../../../components/link';
import PreviewBlock from '../../../../components/preview-block';
import { extractAnalyticsDataForTrafficChart, getAnalyticsErrorMessageFromData, trafficSourcesReportDataDefaults, isDataZeroForReporting } from '../../util';

const { useSelect } = Data;

const LegacyDashboardAcquisitionPieChart = ( { data, source } ) => {
	const accountID = useSelect( ( select ) => select( STORE_NAME ).getAccountID() );
	const profileID = useSelect( ( select ) => select( STORE_NAME ).getProfileID() );
	const internalWebPropertyID = useSelect( ( select ) => select( STORE_NAME ).getInternalWebPropertyID() );
	const url = useSelect( ( select ) => select( CORE_SITE ).getCurrentEntityURL() );

	let path = `/report/trafficsources-overview/a${ accountID }w${ internalWebPropertyID }p${ profileID }/`;
	if ( url ) {
		const parsedURL = new URL( url );
		path += `&_r.drilldown=analytics.pagePath:${ parsedURL.pathname.replace( /\//g, '~2F' ) }`;
	}

	const sourceURI = useSelect( ( select ) => select( STORE_NAME ).getServiceURL(
		{ path }
	) );

	if ( ! data || data.error || ! data.length ) {
		return null;
	}

	const processedData = extractAnalyticsDataForTrafficChart( data, 1 );
	const options = {
		chartArea: {
			width: '100%',
			height: '100%',
		},
		backgroundColor: 'transparent',
		height: 250,
		legend: {
			alignment: 'center',
			textStyle: {
				color: '#5b5b61',
				fontSize: 12,
			},
		},
		slices: {
			0: { color: '#178EC5' },
			1: { color: '#54B23B' },
			2: { color: '#EB5729' },
			3: { color: '#ECED33' },
			4: { color: '#34CBE3' },
			5: { color: '#82E88E' },
		},
		title: null,
		width: '100%',
	};

<<<<<<< HEAD
	return (
		<div className="googlesitekit-chart googlesitekit-chart--pie">
			<GoogleChart
				data={ processedData }
				options={ options }
				chartType="pie"
				id="overview-piechart"
				loadHeight={ 205 }
			/>
			{ source &&
			<div className="googlesitekit-chart__source">
				{ [
					__( 'Source:', 'google-site-kit' ),
					' ',
					<Link
						key="link"
						href={ sourceURI }
						inherit
						external
					>
						{ _x( 'Analytics', 'Service name', 'google-site-kit' ) }
					</Link>,
				] }
=======
		return (
			<div className="googlesitekit-chart googlesitekit-chart--pie">
				<GoogleChart
					data={ processedData }
					options={ options }
					chartType="pie"
					id="overview-piechart"
					loadHeight={ 205 }
				/>
				{ source &&
					<div className="googlesitekit-chart__source">
						{ createInterpolateElement(
							sprintf(
								/* translators: %s: source link */
								__( 'Source: %s', 'google-site-kit' ),
								`<a>${ _x( 'Analytics', 'Service name', 'google-site-kit' ) }</a>`
							),
							{
								a: <Link
									key="link"
									href={ getSiteKitAdminURL( 'googlesitekit-module-analytics' ) }
									inherit
								/>,
							}
						) }
					</div>
				}
>>>>>>> c2693a86
			</div>
			}
		</div>
	);
};

LegacyDashboardAcquisitionPieChart.defaultProps = {
	source: false,
};

LegacyDashboardAcquisitionPieChart.propTypes = {
	source: PropTypes.bool,
};

export default withData(
	LegacyDashboardAcquisitionPieChart,
	[
		{
			type: TYPE_MODULES,
			identifier: 'analytics',
			datapoint: 'report',
			data: {
				...trafficSourcesReportDataDefaults,
				url: global._googlesitekitLegacyData.permaLink,
			},
			priority: 1,
			maxAge: getTimeInSeconds( 'day' ),
			context: [ 'Dashboard', 'Single' ],
		},
	],
	<PreviewBlock width="282px" height="282px" shape="circular" />,
	{},
	isDataZeroForReporting,
	getAnalyticsErrorMessageFromData
);<|MERGE_RESOLUTION|>--- conflicted
+++ resolved
@@ -24,12 +24,8 @@
 /**
  * WordPress dependencies
  */
-<<<<<<< HEAD
-import { __, _x } from '@wordpress/i18n';
-=======
-import { Component, createInterpolateElement } from '@wordpress/element';
+import { createInterpolateElement } from '@wordpress/element';
 import { __, _x, sprintf } from '@wordpress/i18n';
->>>>>>> c2693a86
 
 /**
  * Internal dependencies
@@ -94,7 +90,6 @@
 		width: '100%',
 	};
 
-<<<<<<< HEAD
 	return (
 		<div className="googlesitekit-chart googlesitekit-chart--pie">
 			<GoogleChart
@@ -105,49 +100,22 @@
 				loadHeight={ 205 }
 			/>
 			{ source &&
-			<div className="googlesitekit-chart__source">
-				{ [
-					__( 'Source:', 'google-site-kit' ),
-					' ',
-					<Link
-						key="link"
-						href={ sourceURI }
-						inherit
-						external
-					>
-						{ _x( 'Analytics', 'Service name', 'google-site-kit' ) }
-					</Link>,
-				] }
-=======
-		return (
-			<div className="googlesitekit-chart googlesitekit-chart--pie">
-				<GoogleChart
-					data={ processedData }
-					options={ options }
-					chartType="pie"
-					id="overview-piechart"
-					loadHeight={ 205 }
-				/>
-				{ source &&
-					<div className="googlesitekit-chart__source">
-						{ createInterpolateElement(
-							sprintf(
-								/* translators: %s: source link */
-								__( 'Source: %s', 'google-site-kit' ),
-								`<a>${ _x( 'Analytics', 'Service name', 'google-site-kit' ) }</a>`
-							),
-							{
-								a: <Link
-									key="link"
-									href={ getSiteKitAdminURL( 'googlesitekit-module-analytics' ) }
-									inherit
-								/>,
-							}
-						) }
-					</div>
-				}
->>>>>>> c2693a86
-			</div>
+				<div className="googlesitekit-chart__source">
+					{ createInterpolateElement(
+						sprintf(
+							/* translators: %s: source link */
+							__( 'Source: %s', 'google-site-kit' ),
+							`<a>${ _x( 'Analytics', 'Service name', 'google-site-kit' ) }</a>`
+						),
+						{
+							a: <Link
+								key="link"
+								href={ sourceURI }
+								inherit
+							/>,
+						}
+					) }
+				</div>
 			}
 		</div>
 	);

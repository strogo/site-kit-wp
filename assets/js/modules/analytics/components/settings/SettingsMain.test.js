/**
 * Analytics SettingsMain tests.
 *
 * Site Kit by Google, Copyright 2020 Google LLC
 *
 * Licensed under the Apache License, Version 2.0 (the "License");
 * you may not use this file except in compliance with the License.
 * You may obtain a copy of the License at
 *
 *     https://www.apache.org/licenses/LICENSE-2.0
 *
 * Unless required by applicable law or agreed to in writing, software
 * distributed under the License is distributed on an "AS IS" BASIS,
 * WITHOUT WARRANTIES OR CONDITIONS OF ANY KIND, either express or implied.
 * See the License for the specific language governing permissions and
 * limitations under the License.
 */

/**
 * External dependencies
 */
import { act } from 'react-dom/test-utils';

/**
 * Internal dependencies
 */
import {
	render,
	fireEvent,
	waitFor,
	createTestRegistry,
	unsubscribeFromAll,
} from '../../../../../../tests/js/test-utils';
import { STORE_NAME } from '../../datastore/constants';
import { STORE_NAME as CORE_SITE } from '../../../../googlesitekit/datastore/site/constants';
import { STORE_NAME as CORE_MODULES } from '../../../../googlesitekit/modules/datastore/constants';
import * as fixtures from '../../datastore/__fixtures__';
import SettingsMain from './SettingsMain';

describe( 'SettingsMain', () => {
	let registry;
	beforeEach( () => {
		registry = createTestRegistry();
		// Receive empty modules to prevent unexpected fetch by resolver.
		registry.dispatch( CORE_MODULES ).receiveGetModules( [] );
	} );

	afterEach( () => {
		unsubscribeFromAll( registry );
	} );

	const initialSettings = {
		accountID: fixtures.accountsPropertiesProfiles.profiles[ 0 ].accountId,
		propertyID: fixtures.accountsPropertiesProfiles.profiles[ 0 ].webPropertyId,
		internalWebPropertyID: fixtures.accountsPropertiesProfiles.profiles[ 0 ].internalWebPropertyId,
		profileID: fixtures.accountsPropertiesProfiles.profiles[ 0 ].id,
		useSnippet: true,
		trackingDisabled: [],
		anonymizeIP: true,
	};

	const coreModules = [
		{
			slug: 'analytics',
			name: 'Analytics',
			description: 'Get a deeper understanding of your customers. Google Analytics gives you the free tools you need to analyze data for your business in one place.',
			homepage: 'https://analytics.google.com/analytics/web',
			internal: false,
			active: true,
			forceActive: false,
			connected: true,
			dependencies: [],
			dependants: [ 'optimize', 'tagmanager' ],
			order: 10,
		},
	];

	it( 'rolls back settings if settings have changed and is not editing', async () => {
		fetchMock.get( /accounts-properties-profiles/, { body: fixtures.accountsPropertiesProfiles, status: 200 } );
		fetchMock.get( /modules\/data\/list/, { body: coreModules, status: 200 } );

<<<<<<< HEAD
		const setupRegistry = ( { dispatch } ) => {
			dispatch( CORE_SITE ).receiveSiteInfo( {} );
			dispatch( CORE_MODULES ).setSettingsViewCurrentModule( 'analytics' );
			dispatch( STORE_NAME ).receiveGetExistingTag( null );
			dispatch( STORE_NAME ).receiveGetSettings( initialSettings );
		};

		const { registry, container } = render( <SettingsMain slug="analytics" />, { setupRegistry } );
=======
		registry.dispatch( CORE_SITE ).receiveSiteInfo( {} );
		registry.dispatch( STORE_NAME ).receiveGetExistingTag( null );
		registry.dispatch( STORE_NAME ).receiveGetSettings( initialSettings );

		const { rerender, container } = render( <SettingsMain isOpen={ true } isEditing={ false } />, { registry } );
>>>>>>> 40c63962
		const { select } = registry;

		expect( select( STORE_NAME ).getSettings() ).toEqual( initialSettings );

		act( () => {
			registry.dispatch( CORE_MODULES ).getSettingsViewIsEditing( true );
		} );

		await waitFor( () => container.querySelector( '.googlesitekit-analytics-usesnippet' ) );
		fireEvent.click( container.querySelector( '.googlesitekit-analytics-usesnippet [role="switch"]' ) );
		expect( select( STORE_NAME ).haveSettingsChanged() ).toBe( true );

<<<<<<< HEAD
		act( () => {
			registry.dispatch( CORE_MODULES ).getSettingsViewIsEditing( false );
		} );
=======
		rerender( <SettingsMain isOpen={ true } isEditing={ false } /> );

		expect( select( STORE_NAME ).getSettings() ).toEqual( initialSettings );
	} );

	it( 'does not roll back settings if settings have changed and is editing', async () => {
		fetchMock.get(
			/accounts-properties-profiles/,
			{ body: fixtures.accountsPropertiesProfiles, status: 200 }
		);

		registry.dispatch( CORE_SITE ).receiveSiteInfo( {} );
		registry.dispatch( STORE_NAME ).receiveGetExistingTag( null );
		registry.dispatch( STORE_NAME ).receiveGetSettings( initialSettings );

		const { rerender, container } = render( <SettingsMain isOpen={ true } isEditing={ false } />, { registry } );
		const { select } = registry;
>>>>>>> 40c63962

		expect( select( STORE_NAME ).getSettings() ).toEqual( initialSettings );
	} );
} );<|MERGE_RESOLUTION|>--- conflicted
+++ resolved
@@ -36,13 +36,15 @@
 import { STORE_NAME as CORE_MODULES } from '../../../../googlesitekit/modules/datastore/constants';
 import * as fixtures from '../../datastore/__fixtures__';
 import SettingsMain from './SettingsMain';
+import defaultModules from '../../../../googlesitekit/modules/datastore/fixtures.json';
+import { untilResolved } from '../../../../../../tests/js/utils';
 
 describe( 'SettingsMain', () => {
 	let registry;
 	beforeEach( () => {
 		registry = createTestRegistry();
 		// Receive empty modules to prevent unexpected fetch by resolver.
-		registry.dispatch( CORE_MODULES ).receiveGetModules( [] );
+		registry.dispatch( CORE_MODULES ).receiveGetModules( defaultModules );
 	} );
 
 	afterEach( () => {
@@ -59,62 +61,31 @@
 		anonymizeIP: true,
 	};
 
-	const coreModules = [
-		{
-			slug: 'analytics',
-			name: 'Analytics',
-			description: 'Get a deeper understanding of your customers. Google Analytics gives you the free tools you need to analyze data for your business in one place.',
-			homepage: 'https://analytics.google.com/analytics/web',
-			internal: false,
-			active: true,
-			forceActive: false,
-			connected: true,
-			dependencies: [],
-			dependants: [ 'optimize', 'tagmanager' ],
-			order: 10,
-		},
-	];
-
 	it( 'rolls back settings if settings have changed and is not editing', async () => {
 		fetchMock.get( /accounts-properties-profiles/, { body: fixtures.accountsPropertiesProfiles, status: 200 } );
-		fetchMock.get( /modules\/data\/list/, { body: coreModules, status: 200 } );
 
-<<<<<<< HEAD
-		const setupRegistry = ( { dispatch } ) => {
-			dispatch( CORE_SITE ).receiveSiteInfo( {} );
-			dispatch( CORE_MODULES ).setSettingsViewCurrentModule( 'analytics' );
-			dispatch( STORE_NAME ).receiveGetExistingTag( null );
-			dispatch( STORE_NAME ).receiveGetSettings( initialSettings );
-		};
-
-		const { registry, container } = render( <SettingsMain slug="analytics" />, { setupRegistry } );
-=======
 		registry.dispatch( CORE_SITE ).receiveSiteInfo( {} );
 		registry.dispatch( STORE_NAME ).receiveGetExistingTag( null );
 		registry.dispatch( STORE_NAME ).receiveGetSettings( initialSettings );
+		registry.dispatch( CORE_MODULES ).setSettingsViewCurrentModule( 'analytics' );
 
-		const { rerender, container } = render( <SettingsMain isOpen={ true } isEditing={ false } />, { registry } );
->>>>>>> 40c63962
-		const { select } = registry;
+		const { container } = render( <SettingsMain />, { registry } );
 
-		expect( select( STORE_NAME ).getSettings() ).toEqual( initialSettings );
+		expect( registry.select( STORE_NAME ).getSettings() ).toEqual( initialSettings );
 
 		act( () => {
-			registry.dispatch( CORE_MODULES ).getSettingsViewIsEditing( true );
+			registry.dispatch( CORE_MODULES ).setSettingsViewIsEditing( true );
 		} );
 
 		await waitFor( () => container.querySelector( '.googlesitekit-analytics-usesnippet' ) );
 		fireEvent.click( container.querySelector( '.googlesitekit-analytics-usesnippet [role="switch"]' ) );
-		expect( select( STORE_NAME ).haveSettingsChanged() ).toBe( true );
+		expect( registry.select( STORE_NAME ).haveSettingsChanged() ).toBe( true );
 
-<<<<<<< HEAD
 		act( () => {
-			registry.dispatch( CORE_MODULES ).getSettingsViewIsEditing( false );
+			registry.dispatch( CORE_MODULES ).setSettingsViewIsEditing( false );
 		} );
-=======
-		rerender( <SettingsMain isOpen={ true } isEditing={ false } /> );
 
-		expect( select( STORE_NAME ).getSettings() ).toEqual( initialSettings );
+		expect( registry.select( STORE_NAME ).getSettings() ).toEqual( initialSettings );
 	} );
 
 	it( 'does not roll back settings if settings have changed and is editing', async () => {
@@ -123,14 +94,18 @@
 			{ body: fixtures.accountsPropertiesProfiles, status: 200 }
 		);
 
+		const useSnippet = ! initialSettings.useSnippet;
 		registry.dispatch( CORE_SITE ).receiveSiteInfo( {} );
 		registry.dispatch( STORE_NAME ).receiveGetExistingTag( null );
 		registry.dispatch( STORE_NAME ).receiveGetSettings( initialSettings );
+		registry.dispatch( STORE_NAME ).setUseSnippet( useSnippet );
+		registry.dispatch( CORE_MODULES ).setSettingsViewCurrentModule( 'analytics' );
+		registry.dispatch( CORE_MODULES ).setSettingsViewIsEditing( true );
 
-		const { rerender, container } = render( <SettingsMain isOpen={ true } isEditing={ false } />, { registry } );
-		const { select } = registry;
->>>>>>> 40c63962
+		render( <SettingsMain />, { registry } );
 
-		expect( select( STORE_NAME ).getSettings() ).toEqual( initialSettings );
+		await waitFor( () => untilResolved( registry, STORE_NAME ).getAccounts() );
+
+		expect( registry.select( STORE_NAME ).getSettings() ).toEqual( { ...initialSettings, useSnippet } );
 	} );
 } );
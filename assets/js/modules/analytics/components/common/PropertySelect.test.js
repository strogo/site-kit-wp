--- conflicted
+++ resolved
@@ -29,10 +29,7 @@
 	const { properties, profiles } = fixtures.accountsPropertiesProfiles;
 	const propertyID = properties[ 0 ].id;
 	const accountID = properties[ 0 ].accountId; // eslint-disable-line sitekit/camelcase-acronyms
-<<<<<<< HEAD
-=======
 	dispatch( MODULES_TAGMANAGER ).setSettings( {} );
->>>>>>> d194354d
 	dispatch( STORE_NAME ).finishResolution( 'getAccounts', [] );
 	dispatch( STORE_NAME ).finishResolution( 'getProperties', [ accountID ] );
 	dispatch( STORE_NAME ).finishResolution( 'getProperties', [ ACCOUNT_CREATE ] );
@@ -44,10 +41,7 @@
 
 const setupRegistryWithExistingTag = ( { dispatch } ) => {
 	const accountID = fixtures.accountsPropertiesProfiles.properties[ 0 ].accountId; // eslint-disable-line sitekit/camelcase-acronyms
-<<<<<<< HEAD
-=======
 	dispatch( MODULES_TAGMANAGER ).setSettings( {} );
->>>>>>> d194354d
 	dispatch( STORE_NAME ).finishResolution( 'getAccounts', [] );
 	dispatch( STORE_NAME ).finishResolution( 'getProperties', [ accountID ] );
 	dispatch( STORE_NAME ).receiveGetProperties( fixtures.accountsPropertiesProfiles.properties, { accountID } );
@@ -60,10 +54,7 @@
 const setupEmptyRegistry = ( { dispatch } ) => {
 	const { properties } = fixtures.accountsPropertiesProfiles;
 	const accountID = properties[ 0 ].accountId; // eslint-disable-line sitekit/camelcase-acronyms
-<<<<<<< HEAD
-=======
 	dispatch( MODULES_TAGMANAGER ).setSettings( {} );
->>>>>>> d194354d
 	dispatch( STORE_NAME ).finishResolution( 'getAccounts', [] );
 	dispatch( STORE_NAME ).finishResolution( 'getProperties', [ accountID ] );
 	dispatch( STORE_NAME ).setSettings( {} );

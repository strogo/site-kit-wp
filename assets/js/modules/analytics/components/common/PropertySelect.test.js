--- conflicted
+++ resolved
@@ -28,12 +28,8 @@
 const setupRegistry = ( { dispatch } ) => {
 	const { properties, profiles } = fixtures.accountsPropertiesProfiles;
 	const propertyID = properties[ 0 ].id;
-<<<<<<< HEAD
-	const accountID = properties[ 0 ].accountId;
+	const accountID = properties[ 0 ].accountId; // eslint-disable-line sitekit/camelcase-acronyms
 	dispatch( MODULES_TAGMANAGER ).setSettings( {} );
-=======
-	const accountID = properties[ 0 ].accountId; // eslint-disable-line sitekit/camelcase-acronyms
->>>>>>> aadb02df
 	dispatch( STORE_NAME ).setAccountID( accountID );
 	dispatch( STORE_NAME ).receiveGetProperties( fixtures.accountsPropertiesProfiles.properties, { accountID } );
 	dispatch( STORE_NAME ).receiveGetProfiles( profiles, { accountID, propertyID } );
@@ -41,12 +37,8 @@
 };
 
 const setupRegistryWithExistingTag = ( { dispatch } ) => {
-<<<<<<< HEAD
-	const accountID = fixtures.accountsPropertiesProfiles.properties[ 0 ].accountId;
+	const accountID = fixtures.accountsPropertiesProfiles.properties[ 0 ].accountId; // eslint-disable-line sitekit/camelcase-acronyms
 	dispatch( MODULES_TAGMANAGER ).setSettings( {} );
-=======
-	const accountID = fixtures.accountsPropertiesProfiles.properties[ 0 ].accountId; // eslint-disable-line sitekit/camelcase-acronyms
->>>>>>> aadb02df
 	dispatch( STORE_NAME ).receiveGetProperties( fixtures.accountsPropertiesProfiles.properties, { accountID } );
 	dispatch( STORE_NAME ).receiveGetExistingTag( fixtures.getTagPermissionsAccess.propertyID );
 	// Existing tag IDs are set in the resolver so we have to fill those here.
@@ -56,12 +48,8 @@
 
 const setupEmptyRegistry = ( { dispatch } ) => {
 	const { properties } = fixtures.accountsPropertiesProfiles;
-<<<<<<< HEAD
-	const accountID = properties[ 0 ].accountId;
+	const accountID = properties[ 0 ].accountId; // eslint-disable-line sitekit/camelcase-acronyms
 	dispatch( MODULES_TAGMANAGER ).setSettings( {} );
-=======
-	const accountID = properties[ 0 ].accountId; // eslint-disable-line sitekit/camelcase-acronyms
->>>>>>> aadb02df
 	dispatch( STORE_NAME ).setSettings( {} );
 	dispatch( STORE_NAME ).setAccountID( accountID );
 	dispatch( STORE_NAME ).receiveGetProperties( [], { accountID } );

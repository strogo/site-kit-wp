--- conflicted
+++ resolved
@@ -28,13 +28,8 @@
 import Data from 'googlesitekit-data';
 import { STORE_NAME } from '../../datastore/constants';
 import { STORE_NAME as CORE_SITE } from '../../../../googlesitekit/datastore/site/constants';
-<<<<<<< HEAD
 import Switch from '../../../../components/Switch';
-import Link from '../../../../components/link';
-=======
-import Switch from '../../../../components/switch';
 import Link from '../../../../components/Link';
->>>>>>> c85ca6d2
 import { sanitizeHTML } from '../../../../util';
 
 const { useSelect, useDispatch } = Data;

--- conflicted
+++ resolved
@@ -32,28 +32,21 @@
  */
 import './datastore';
 import Widgets from 'googlesitekit-widgets';
-<<<<<<< HEAD
-import { AREA_DASHBOARD_ALL_TRAFFIC, AREA_PAGE_DASHBOARD_ALL_TRAFFIC, AREA_DASHBOARD_POPULARITY } from '../../googlesitekit/widgets/default-areas';
-=======
-import { AREA_DASHBOARD_ALL_TRAFFIC, AREA_PAGE_DASHBOARD_ALL_TRAFFIC, AREA_DASHBOARD_SEARCH_FUNNEL, AREA_PAGE_DASHBOARD_SEARCH_FUNNEL } from '../../googlesitekit/widgets/default-areas';
->>>>>>> 1b1e6835
+import {
+	AREA_DASHBOARD_ALL_TRAFFIC,
+	AREA_PAGE_DASHBOARD_ALL_TRAFFIC,
+	AREA_DASHBOARD_SEARCH_FUNNEL,
+	AREA_PAGE_DASHBOARD_SEARCH_FUNNEL,
+	AREA_DASHBOARD_POPULARITY,
+} from '../../googlesitekit/widgets/default-areas';
 import { fillFilterWithComponent } from '../../util';
 import { SetupMain as AnalyticsSetup } from './components/setup';
 import { SettingsMain as AnalyticsSettings } from './components/settings';
 import DashboardAllTrafficWidget from './components/dashboard/DashboardAllTrafficWidget';
-<<<<<<< HEAD
 import DashboardPopularPagesWidget from './components/dashboard/DashboardPopularPagesWidget';
-
-/**
- * WordPress dependencies
- */
-import { compose } from '@wordpress/compose';
-import { addFilter } from '@wordpress/hooks';
-=======
 import DashboardGoalsWidget from './components/dashboard/DashboardGoalsWidget';
 import DashboardUniqueVisitorsWidget from './components/dashboard/DashboardUniqueVisitorsWidget';
 import DashboardBounceRateWidget from './components/dashboard/DashboardBounceRateWidget';
->>>>>>> 1b1e6835
 
 addFilter(
 	'googlesitekit.ModuleSetup-analytics',
@@ -81,18 +74,6 @@
 			AREA_PAGE_DASHBOARD_ALL_TRAFFIC,
 		],
 	);
-<<<<<<< HEAD
-	Widgets.registerWidget(
-		'analyticsPopularPages',
-		{
-			component: DashboardPopularPagesWidget,
-			width: Widgets.WIDGET_WIDTHS.HALF,
-			priority: 2,
-			wrapWidget: false,
-		},
-		[
-			AREA_DASHBOARD_POPULARITY,
-=======
 
 	Widgets.registerWidget(
 		'analyticsUniqueVisitors',
@@ -131,7 +112,19 @@
 		},
 		[
 			AREA_PAGE_DASHBOARD_SEARCH_FUNNEL,
->>>>>>> 1b1e6835
+		],
+	);
+
+	Widgets.registerWidget(
+		'analyticsPopularPages',
+		{
+			component: DashboardPopularPagesWidget,
+			width: Widgets.WIDGET_WIDTHS.HALF,
+			priority: 2,
+			wrapWidget: false,
+		},
+		[
+			AREA_DASHBOARD_POPULARITY,
 		],
 	);
 } );
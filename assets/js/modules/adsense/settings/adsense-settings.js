--- conflicted
+++ resolved
@@ -20,31 +20,25 @@
  * External dependencies
  */
 import PropTypes from 'prop-types';
-<<<<<<< HEAD
+
+/**
+ * WordPress dependencies
+ */
+import { Component, Fragment } from '@wordpress/element';
+import { __ } from '@wordpress/i18n';
+import { addFilter, removeFilter } from '@wordpress/hooks';
+
+/**
+ * Internal dependencies
+ */
 import {
 	trackEvent,
 	toggleConfirmModuleSettings,
 	getModulesData,
-} from 'GoogleUtil';
-=======
->>>>>>> e83315c6
-
-/**
- * WordPress dependencies
- */
-import { Component, Fragment } from '@wordpress/element';
-import { __ } from '@wordpress/i18n';
-import { addFilter, removeFilter } from '@wordpress/hooks';
-
-/**
- * Internal dependencies
- */
-import {
-	trackEvent,
-	toggleConfirmModuleSettings,
 } from '../../../util';
 import Switch from '../../../components/switch';
 import data, { TYPE_MODULES } from '../../../components/data';
+
 class AdSenseSettings extends Component {
 	constructor( props ) {
 		super( props );

--- conflicted
+++ resolved
@@ -25,7 +25,7 @@
 /**
  * WordPress dependencies
  */
-import { Component, Fragment } from '@wordpress/element';
+import { Component } from '@wordpress/element';
 import { __, _x } from '@wordpress/i18n';
 
 /**
@@ -35,10 +35,6 @@
 import AdSenseInProcessStatus from './adsense-in-process-status';
 import { getExistingTag, getReAuthUrl, getSiteKitAdminURL } from 'GoogleUtil';
 import { getAdSenseAccountStatus } from '../util';
-
-<<<<<<< HEAD
-const { Component } = wp.element;
-const { __ } = wp.i18n;
 
 const propsFromAccountStatus = ( accountStatus, existingTag ) => {
 	/**
@@ -221,22 +217,14 @@
 	};
 };
 
-export class AdSenseModuleStatus extends Component {
-=======
 class AdSenseModuleStatus extends Component {
->>>>>>> 66f7cda1
 	constructor( props ) {
 		super( props );
 
 		this.state = {
-<<<<<<< HEAD
 			accountStatus: undefined,
 			loadingMessage: __( 'Loading…', 'google-site-kit' ),
 			instructionProps: {},
-=======
-			loadStatus: __( 'Loading...', 'google-site-kit' ),
-			existingTag: false,
->>>>>>> 66f7cda1
 		};
 	}
 
@@ -304,17 +292,10 @@
 						<SvgIcon id="adsense" width="33" height="33" />
 					</div>
 					<h2 className="
-<<<<<<< HEAD
-						googlesitekit-heading-3
-						googlesitekit-setup-module__title
-					">
-						{ __( 'AdSense', 'google-site-kit' ) }
-=======
 							googlesitekit-heading-3
 							googlesitekit-setup-module__title
 						">
 						{ _x( 'AdSense', 'Service name', 'google-site-kit' ) }
->>>>>>> 66f7cda1
 					</h2>
 				</div>
 				<div className="googlesitekit-setup-module__step">

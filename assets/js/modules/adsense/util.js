--- conflicted
+++ resolved
@@ -20,15 +20,7 @@
  * External dependencies
  */
 import data, { TYPE_MODULES } from 'GoogleComponents/data';
-<<<<<<< HEAD
 import { sendAnalyticsTrackingEvent } from 'GoogleUtil';
-=======
-import {
-	getSiteKitAdminURL,
-	getReAuthURL,
-	sendAnalyticsTrackingEvent,
-} from 'GoogleUtil';
->>>>>>> 2da597f3
 
 /**
  * Internal dependencies
@@ -66,45 +58,15 @@
 /**
  * Determine the AdSense account status.
  *
- * @param {string|boolean} existingTag String existing clientId, or false.
+ * @param {string|boolean} existingTag String existing clientID, or false.
  * @param {function} statusUpdateCallback The function to call back with status updates.
  */
 export const getAdSenseAccountStatus = async ( existingTag = false, statusUpdateCallback = () => {} ) => {
 	/**
 	 * Defines the account status variables.
 	 */
-<<<<<<< HEAD
 	let accountStatus;
-	let clientId = false;
-=======
-	let accountStatus = '';
-	let statusMessage = '';
-	let profile = false;
-	let ctaLink = '';
-	let ctaLinkText = '';
-	let ctaTarget = false;
-	const helpLink = '';
-	const helpLinkText = '';
-	const setupComplete = false;
-	let statusHeadline = '';
-	let issue = '';
-	const notice = '';
-	let icon = '';
-	let buttonLink = false;
-	let footerText = '';
-	let footerAppendedText = '';
-	let footerCTA = '';
-	let footerCTALink = '';
-	let continueAction = false;
-	let accountTagMatch = false;
 	let clientID = false;
-	let switchLabel = '';
-	let tracking = false;
-	let switchOffMessage = '';
-	let switchOnMessage = '';
-
-	const { accountURL, signupURL } = googlesitekit.modules.adsense;
->>>>>>> 2da597f3
 
 	try {
 		// First, fetch the list of accounts connected to this user.
@@ -120,7 +82,7 @@
 			statusUpdateCallback( __( 'Searching for domain…', 'google-site-kit' ) );
 			for ( const account of accountData ) {
 				const accountId = account.id;
-				const urlchannels = await data.get( TYPE_MODULES, 'adsense', 'urlchannels', { clientId: accountId } ).then( ( res ) => res ).catch( ( e ) => e );
+				const urlchannels = await data.get( TYPE_MODULES, 'adsense', 'urlchannels', { clientID: accountId } ).then( ( res ) => res ).catch( ( e ) => e );
 				const parsedUrl = new URL( googlesitekit.admin.siteURL );
 				const matches = urlchannels && urlchannels.length ? filter( urlchannels, { urlPattern: parsedUrl.hostname } ) : [];
 
@@ -160,76 +122,11 @@
 				} else if ( existingTag ) {
 					// There is no AdSense account, there is an existing tag.
 					accountStatus = 'no-account-tag-found';
-<<<<<<< HEAD
 				} else {
 					accountStatus = 'no-account';
 				}
 			}
 		} else {
-=======
-					statusHeadline = __( 'Looks like you’re already using AdSense', 'google-site-kit' );
-					statusMessage = __( 'We’ve found some AdSense code on your site, but it’s not linked to this Google account.', 'google-site-kit' );
-					profile = false;
-					ctaLinkText = __( 'Switch Google account', 'google-site-kit' );
-					ctaLink = getReAuthURL( 'adsense', true );
-					buttonLink = true;
-					switchLabel = __( 'Let Site Kit place code on your site to get your site approved', 'google-site-kit' );
-					continueAction = {
-						statusHeadline: __( 'Create a new AdSense account', 'google-site-kit' ),
-						statusMessage: __( 'Site Kit will place additional AdSense code on every page across your site after you create an account. This means Google will automatically place ads for you in all the best places.', 'google-site-kit' ),
-						notice: __( 'We recommend you remove the old AdSense code from this site.', 'google-site-kit' ),
-						icon: 'warning',
-						continueText: __( 'Continue anyway', 'google-site-kit' ),
-						ctaLinkText: __( 'Create AdSense Account', 'google-site-kit' ),
-						ctaLink: signupURL,
-						ctaTarget: '_blank',
-						continueAction: false,
-					};
-				} else {
-					accountStatus = 'no-account';
-					statusHeadline = __( 'Create your AdSense account', 'google-site-kit' );
-					statusMessage = __( 'Site Kit will place AdSense code on every page across your site. This means Google will automatically place ads for you in all the best places.', 'google-site-kit' );
-					profile = true;
-					ctaLinkText = __( 'Create AdSense Account', 'google-site-kit' );
-					ctaLink = signupURL;
-					ctaTarget = '_blank';
-					buttonLink = true;
-					footerText = __( 'Already have an AdSense account?', 'google-site-kit' );
-					footerAppendedText = __( 'to connect to it', 'google-site-kit' );
-					footerCTA = __( 'Switch Google account', 'google-site-kit' );
-					footerCTALink = getReAuthURL( 'adsense', true );
-					tracking = {
-						eventCategory: 'adsense_setup',
-						eventName: 'create_adsense_account',
-					};
-				}
-			}
-		} else {
-			// Found one or more accounts for this user, continue processing.
-			const accounts = accountData;
-
-			// If multiple accounts are returned, we need to search thru all of them to find accounts with matching domains.
-			if ( 1 < accounts.length ) {
-				// Find accounts with a matching URL channel.
-				statusUpdateCallback( __( 'Searching for domain…', 'google-site-kit' ) );
-				for ( const account of accounts ) {
-					const accountID = account.id;
-					const urlchannels = await data.get( TYPE_MODULES, 'adsense', 'urlchannels', { clientID: accountID } ).then( ( res ) => res ).catch( ( e ) => e );
-					const parsedURL = new URL( googlesitekit.admin.siteURL );
-					const matches = urlchannels && urlchannels.length ? filter( urlchannels, { urlPattern: parsedURL.hostname } ) : [];
-
-					if ( 0 === matches.length ) {
-						accountStatus = 'account-pending-review';
-						issue = 'accountPendingReview';
-						sendAnalyticsTrackingEvent( 'adsense_setup', 'adsense_account_pending', 'accountPendingReview status account-pending-review' );
-					} else {
-						id = matches[ 0 ].id;
-						sendAnalyticsTrackingEvent( 'adsense_setup', 'adsense_account_detected' );
-					}
-				}
-			}
-
->>>>>>> 2da597f3
 			// Set AdSense account link with account found.
 			googlesitekit.modules.adsense.accountURL = sprintf( 'https://www.google.com/adsense/new/%s/home', id );
 
@@ -316,43 +213,13 @@
 							 */
 							accountStatus = 'account-connected';
 							sendAnalyticsTrackingEvent( 'adsense_setup', 'adsense_account_connected', 'existing_matching_tag' );
-<<<<<<< HEAD
-						} else if ( existingTag && clientId !== existingTag ) {
-=======
-							switchLabel = __( 'Let Site Kit place code on your site', 'google-site-kit' );
-							switchOffMessage = __( 'If you don’t let Site Kit place the code you may not get the best ads experience. You can set this up later on the Site Kit settings page.', 'google-site-kit' );
-							switchOnMessage = __( 'If you’ve already set up ads on your site, it may change how they appear. You can customize this later in AdSense.', 'google-site-kit' );
 						} else if ( existingTag && clientID !== existingTag ) {
->>>>>>> 2da597f3
 							/**
 							 * No error, matched domain, account is connected.
 							 *
 							 * Existing tag detected, non-matching client id.
 							 */
 							accountStatus = 'account-connected-nonmatching';
-<<<<<<< HEAD
-=======
-							issue = false;
-							icon = false;
-							statusHeadline = __( 'Your site has code from another AdSense account', 'google-site-kit' );
-							statusMessage = __( 'We’ve found some AdSense code on your site, but it’s not linked to this AdSense account.', 'google-site-kit' );
-							profile = false;
-							ctaLinkText = __( 'Switch Google account', 'google-site-kit' );
-							ctaLink = getReAuthURL( 'adsense', true );
-							buttonLink = true;
-							continueAction = {
-								accountStatus: 'account-connected',
-								continueText: __( 'Continue anyway', 'google-site-kit' ),
-								statusHeadline: __( 'Site Kit will place AdSense code on your site', 'google-site-kit' ),
-								statusMessage: __( 'To connect your site to your AdSense account, Site Kit will place AdSense code on your site. For a better ads experience, you should remove AdSense code that’s not linked to this AdSense account.', 'google-site-kit' ),
-								profile: true,
-								ctaLink: moduleURL,
-								ctaLinkText: __( 'Continue', 'google-site-kit' ),
-								continueAction: false,
-								switchLabel: __( 'Let Site Kit place code on your site', 'google-site-kit' ),
-								switchOffMessage: __( 'You can let Site Kit do this later.', 'google-site-kit' ),
-							};
->>>>>>> 2da597f3
 							sendAnalyticsTrackingEvent( 'adsense_setup', 'adsense_account_connected', 'existing_non_matching_tag' );
 						} else {
 							/**
@@ -385,37 +252,7 @@
 
 		return ( {
 			accountStatus,
-<<<<<<< HEAD
-			clientId,
-=======
-			statusMessage,
-			accounts,
-			profile,
-			ctaLink,
-			ctaLinkText,
-			ctaTarget,
-			helpLink,
-			helpLinkText,
-			error: false,
-			setupComplete,
-			statusHeadline,
-			issue,
-			notice,
-			icon,
-			buttonLink,
-			footerCTALink,
-			footerCTA,
-			footerText,
-			footerAppendedText,
-			continueAction,
-			accountTagMatch,
 			clientID,
-			existingTag,
-			switchLabel,
-			tracking,
-			switchOffMessage,
-			switchOnMessage,
->>>>>>> 2da597f3
 		} );
 	} catch ( err ) {
 		return ( {

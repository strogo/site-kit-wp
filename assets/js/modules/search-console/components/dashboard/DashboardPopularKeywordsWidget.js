--- conflicted
+++ resolved
@@ -125,14 +125,6 @@
 	const dataTable = getDataTableFromData( dataMapped, headers, options );
 
 	return (
-<<<<<<< HEAD
-		<Layout
-			className="googlesitekit-popular-content"
-			footer
-			footerCtaLabel={ _x( 'Search Console', 'Service name', 'google-site-kit' ) }
-			footerCtaLink={ baseServiceURL }
-			fill
-=======
 		<Widget
 			slug="searchConsolePopularKeywords"
 			noPadding
@@ -140,11 +132,10 @@
 				<SourceLink
 					className="googlesitekit-data-block__source"
 					name={ _x( 'Search Console', 'Service name', 'google-site-kit' ) }
-					href={ searchConsolePropertyMainURL }
+					href={ baseServiceURL }
 					external
 				/>
 			) }
->>>>>>> 5b5d34b7
 		>
 			<TableOverflowContainer>
 				{ dataTable }

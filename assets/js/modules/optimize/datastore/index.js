/**
 * modules/optimize data store
 *
 * Site Kit by Google, Copyright 2020 Google LLC
 *
 * Licensed under the Apache License, Version 2.0 (the "License");
 * you may not use this file except in compliance with the License.
 * You may obtain a copy of the License at
 *
 *     https://www.apache.org/licenses/LICENSE-2.0
 *
 * Unless required by applicable law or agreed to in writing, software
 * distributed under the License is distributed on an "AS IS" BASIS,
 * WITHOUT WARRANTIES OR CONDITIONS OF ANY KIND, either express or implied.
 * See the License for the specific language governing permissions and
 * limitations under the License.
 */

/**
 * Internal dependencies
 */
import Data from 'googlesitekit-data';
import Modules from 'googlesitekit-modules';
import { STORE_NAME } from './constants';
import settings from './settings';
<<<<<<< HEAD
=======
import error from './error';
import service from './service';
>>>>>>> c5365d92

export { STORE_NAME };

let baseModuleStore = Modules.createModuleStore( 'optimize', {
	storeName: STORE_NAME,
	settingSlugs: [
		'ampExperimentJSON',
		'optimizeID',
	],
} );

// Rename generated pieces to adhere to our convention.
baseModuleStore = ( ( { actions, selectors, ...store } ) => {
	const { setAmpExperimentJSON, ...restActions } = actions;
	const { getAmpExperimentJSON, ...restSelectors } = selectors;

	return {
		...store,
		actions: {
			...restActions,
			setAMPExperimentJSON: setAmpExperimentJSON,
		},
		selectors: {
			...restSelectors,
			getAMPExperimentJSON: getAmpExperimentJSON,
		},
	};
} )( baseModuleStore );

const store = Data.combineStores(
	baseModuleStore,
	settings,
<<<<<<< HEAD
=======
	error,
	service
>>>>>>> c5365d92
);

// Register this store on the global registry.
Data.registerStore( STORE_NAME, store );

export default store;<|MERGE_RESOLUTION|>--- conflicted
+++ resolved
@@ -23,11 +23,7 @@
 import Modules from 'googlesitekit-modules';
 import { STORE_NAME } from './constants';
 import settings from './settings';
-<<<<<<< HEAD
-=======
-import error from './error';
 import service from './service';
->>>>>>> c5365d92
 
 export { STORE_NAME };
 
@@ -60,11 +56,7 @@
 const store = Data.combineStores(
 	baseModuleStore,
 	settings,
-<<<<<<< HEAD
-=======
-	error,
 	service
->>>>>>> c5365d92
 );
 
 // Register this store on the global registry.

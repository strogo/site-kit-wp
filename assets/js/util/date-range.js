/**
 * Utility functions.
 *
 * Site Kit by Google, Copyright 2020 Google LLC
 *
 * Licensed under the Apache License, Version 2.0 (the "License");
 * you may not use this file except in compliance with the License.
 * You may obtain a copy of the License at
 *
 *     https://www.apache.org/licenses/LICENSE-2.0
 *
 * Unless required by applicable law or agreed to in writing, software
 * distributed under the License is distributed on an "AS IS" BASIS,
 * WITHOUT WARRANTIES OR CONDITIONS OF ANY KIND, either express or implied.
 * See the License for the specific language governing permissions and
 * limitations under the License.
 */

/**
 * WordPress dependencies
 */
import { __, _n, sprintf } from '@wordpress/i18n';

/**
 * Internal dependencies
 */
import Data from 'googlesitekit-data';
import { STORE_NAME as CORE_USER } from '../googlesitekit/datastore/user/constants';

/**
 * Gets the current dateRange string.
 *
<<<<<<< HEAD
 * @param {string} [dateRange]      Optional. The date range slug.
 * @return {string} the date range string.
=======
 * @since 1.8.0
 *
 * @param {string} [dateRange] Optional. The date range slug.
 * @return {string} The date range string.
>>>>>>> fc66fd03
 */
export function getCurrentDateRange( dateRange = getCurrentDateRangeSlug() ) {
	const daysMatch = dateRange.match( /last-(\d+)-days/ );

	if ( daysMatch && daysMatch[ 1 ] ) {
		return sprintf(
			/* translators: %s: Number of days matched. */
			_n( '%s day', '%s days', parseInt( daysMatch[ 1 ], 10 ), 'google-site-kit' ),
			daysMatch[ 1 ]
		);
	}

	throw new Error( 'Unrecognized date range slug.' );
}

/**
 * Gets the current dateRange day count.
 *
 * @since n.e.x.t
 *
 * @param {string} [dateRange]      Optional. The date range slug.
 * @return {number} The number of days in the range
 */
export function getCurrentDateRangeDayCount( dateRange = getCurrentDateRangeSlug() ) {
	const daysMatch = dateRange.match( /last-(\d+)-days/ );

	if ( daysMatch && daysMatch[ 1 ] ) {
		return parseInt( daysMatch[ 1 ], 10 );
	}

	throw new Error( 'Unrecognized date range slug.' );
}

/**
 * Gets the current dateRange slug.
 *
 * @since 1.8.0
 *
 * @return {string} The date range slug.
 */
export function getCurrentDateRangeSlug() {
	return Data.select( CORE_USER ).getDateRange();
}

/**
 * Gets the hash of available date ranges.
 *
 * @since 1.12.0
 *
 * @return {Object} The object hash where every key is a date range slug, and the value is an object with the date range slug and its translation.
 */
export function getAvailableDateRanges() {
	/* translators: %s: Number of days to request data. */
	const format = __( 'Last %s days', 'google-site-kit' );

	return {
		'last-7-days': {
			slug: 'last-7-days',
			label: sprintf( format, 7 ),
		},
		'last-14-days': {
			slug: 'last-14-days',
			label: sprintf( format, 14 ),
		},
		'last-28-days': {
			slug: 'last-28-days',
			label: sprintf( format, 28 ),
		},
		'last-90-days': {
			slug: 'last-90-days',
			label: sprintf( format, 90 ),
		},
	};
}<|MERGE_RESOLUTION|>--- conflicted
+++ resolved
@@ -30,15 +30,10 @@
 /**
  * Gets the current dateRange string.
  *
-<<<<<<< HEAD
- * @param {string} [dateRange]      Optional. The date range slug.
- * @return {string} the date range string.
-=======
  * @since 1.8.0
  *
  * @param {string} [dateRange] Optional. The date range slug.
  * @return {string} The date range string.
->>>>>>> fc66fd03
  */
 export function getCurrentDateRange( dateRange = getCurrentDateRangeSlug() ) {
 	const daysMatch = dateRange.match( /last-(\d+)-days/ );
@@ -59,8 +54,8 @@
  *
  * @since n.e.x.t
  *
- * @param {string} [dateRange]      Optional. The date range slug.
- * @return {number} The number of days in the range
+ * @param {string} [dateRange] Optional. The date range slug.
+ * @return {number} The number of days in the range.
  */
 export function getCurrentDateRangeDayCount( dateRange = getCurrentDateRangeSlug() ) {
 	const daysMatch = dateRange.match( /last-(\d+)-days/ );

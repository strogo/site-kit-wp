--- conflicted
+++ resolved
@@ -20,18 +20,12 @@
 /**
  * WordPress dependencies
  */
-<<<<<<< HEAD
-import CTA from 'GoogleComponents/notifications/cta';
-import ctaWrapper from 'GoogleComponents/notifications/cta-wrapper';
-import { getReAuthURL, getModulesData } from 'GoogleUtil';
-=======
 import { __, sprintf } from '@wordpress/i18n';
->>>>>>> e83315c6
 
 /**
  * Internal dependencies
  */
-import { getReAuthURL } from '../../util';
+import { getReAuthURL, getModulesData } from '../../util';
 import CTA from './cta';
 import ctaWrapper from './cta-wrapper';
 

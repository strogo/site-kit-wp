--- conflicted
+++ resolved
@@ -262,11 +262,6 @@
 	};
 
 	const resolvers = {
-<<<<<<< HEAD
-		*getNotifications() {
-			yield actions.fetchNotifications();
-		},
-=======
 		getNotifications: server ? function *() {
 			try {
 				const notifications = yield actions.fetchNotifications();
@@ -275,7 +270,6 @@
 				return actions.receiveNotificationsFailed();
 			}
 		} : undefined,
->>>>>>> 901ddc28
 	};
 
 	const selectors = {

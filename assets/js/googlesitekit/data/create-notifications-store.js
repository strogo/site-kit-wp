--- conflicted
+++ resolved
@@ -65,12 +65,7 @@
 		// Initialize clientNotifications as undefined rather than an empty
 		// object so we can know if a client notification was added and then
 		// removed from state.
-<<<<<<< HEAD
-		clientNotifications: undefined,
-=======
 		clientNotifications: client ? undefined : {},
-		isFetchingNotifications: false,
->>>>>>> e00e301a
 	};
 
 	const fetchNotificationsInfrastructure = createFetchStore( {

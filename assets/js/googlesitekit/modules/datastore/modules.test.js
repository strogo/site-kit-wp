--- conflicted
+++ resolved
@@ -746,21 +746,12 @@
 			} );
 		} );
 
-<<<<<<< HEAD
-		describe( 'isSettingsOpen', () => {
-			it( 'returns true if module is open, false if not', async () => {
-=======
 		describe( 'isModuleConnected', () => {
 			beforeEach( () => {
->>>>>>> 1853efb4
-				fetchMock.getOnce(
-					/^\/google-site-kit\/v1\/core\/modules\/data\/list/,
-					{ body: FIXTURES, status: 200 }
-				);
-<<<<<<< HEAD
-				const slug = 'analytics';
-				registry.select( STORE_NAME ).getModule( slug );
-=======
+				fetchMock.getOnce(
+					/^\/google-site-kit\/v1\/core\/modules\/data\/list/,
+					{ body: FIXTURES, status: 200 }
+				);
 			} );
 
 			it( 'returns true if a module is connected', async () => {
@@ -768,26 +759,13 @@
 				const isConnected = registry.select( STORE_NAME ).isModuleConnected( slug );
 				// The modules will be undefined whilst loading, so this will return `undefined`.
 				expect( isConnected ).toBeUndefined();
->>>>>>> 1853efb4
-
-				// Wait for loading to complete.
-				await subscribeUntil( registry, () => registry
-					.select( STORE_NAME )
-					.hasFinishedResolution( 'getModules' )
-				);
-
-<<<<<<< HEAD
-				let displayMode = registry.select( STORE_NAME ).getSettingsDisplayMode( slug );
-
-				expect( displayMode ).not.toEqual( 'view' );
-				expect( registry.select( STORE_NAME ).isSettingsOpen( slug ) ).toBe( false );
-
-				registry.dispatch( STORE_NAME ).setSettingsDisplayMode( slug, 'view' );
-				displayMode = registry.select( STORE_NAME ).getSettingsDisplayMode( slug );
-
-				expect( displayMode ).toEqual( 'view' );
-				expect( registry.select( STORE_NAME ).isSettingsOpen( slug ) ).toBe( true );
-=======
+
+				// Wait for loading to complete.
+				await subscribeUntil( registry, () => registry
+					.select( STORE_NAME )
+					.hasFinishedResolution( 'getModules' )
+				);
+
 				const isConnectedLoaded = registry.select( STORE_NAME ).isModuleConnected( slug );
 				expect( fetchMock ).toHaveFetchedTimes( 1 );
 				expect( isConnectedLoaded ).toEqual( true );
@@ -855,7 +833,24 @@
 				const isConnected = registry.select( STORE_NAME ).isModuleConnected( 'analytics' );
 
 				expect( isConnected ).toEqual( undefined );
->>>>>>> 1853efb4
+			} );
+		} );
+
+		describe( 'isSettingsOpen', () => {
+			it( 'returns true if module is open, false if not', async () => {
+				const slug = 'analytics';
+				registry.select( STORE_NAME ).getModule( slug );
+
+				let displayMode = registry.select( STORE_NAME ).getSettingsDisplayMode( slug );
+
+				expect( displayMode ).not.toEqual( 'view' );
+				expect( registry.select( STORE_NAME ).isSettingsOpen( slug ) ).toBe( false );
+
+				registry.dispatch( STORE_NAME ).setSettingsDisplayMode( slug, 'view' );
+				displayMode = registry.select( STORE_NAME ).getSettingsDisplayMode( slug );
+
+				expect( displayMode ).toEqual( 'view' );
+				expect( registry.select( STORE_NAME ).isSettingsOpen( slug ) ).toBe( true );
 			} );
 		} );
 	} );

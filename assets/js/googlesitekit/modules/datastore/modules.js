/**
 * core/modules data store: module info.
 *
 * Site Kit by Google, Copyright 2020 Google LLC
 *
 * Licensed under the Apache License, Version 2.0 (the "License");
 * you may not use this file except in compliance with the License.
 * You may obtain a copy of the License at
 *
 *     https://www.apache.org/licenses/LICENSE-2.0
 *
 * Unless required by applicable law or agreed to in writing, software
 * distributed under the License is distributed on an "AS IS" BASIS,
 * WITHOUT WARRANTIES OR CONDITIONS OF ANY KIND, either express or implied.
 * See the License for the specific language governing permissions and
 * limitations under the License.
 */

/**
 * External dependencies
 */
import invariant from 'invariant';

/**
 * Internal dependencies
 */
import API from 'googlesitekit-api';
import Data from 'googlesitekit-data';
import { STORE_NAME } from './constants';
<<<<<<< HEAD
import DefaultModuleSettings from '../components/DefaultModuleSettings';

const { createRegistrySelector } = Data;

// Actions
const START_FETCH_SET_MODULE_ACTIVATION = 'START_FETCH_SET_MODULE_ACTIVATION';
const FETCH_SET_MODULE_ACTIVATION = 'FETCH_SET_MODULE_ACTIVATION';
const FINISH_FETCH_SET_MODULE_ACTIVATION = 'FINISH_FETCH_SET_MODULE_ACTIVATION';
const CATCH_FETCH_SET_MODULE_ACTIVATION = 'CATCH_FETCH_SET_MODULE_ACTIVATION';
const START_FETCH_MODULES = 'START_FETCH_MODULES';
const FETCH_MODULES = 'FETCH_MODULES';
const FINISH_FETCH_MODULES = 'FINISH_FETCH_MODULES';
const CATCH_FETCH_MODULES = 'CATCH_FETCH_MODULES';
const RECEIVE_MODULES = 'RECEIVE_MODULES';
const REGISTER_MODULE = 'REGISTER_MODULE';

export const INITIAL_STATE = {
=======
import { createFetchStore } from '../../data/create-fetch-store';

const { createRegistrySelector } = Data;

// Actions.
const REFETCH_AUTHENICATION = 'REFETCH_AUTHENICATION';

const fetchGetModulesStore = createFetchStore( {
	baseName: 'getModules',
	controlCallback: () => {
		return API.get( 'core', 'modules', 'list', null, {
			useCache: false,
		} );
	},
	reducerCallback: ( state, modules ) => {
		return {
			...state,
			isAwaitingModulesRefresh: false,
			modules: modules.reduce( ( acc, module ) => {
				return { ...acc, [ module.slug ]: module };
			}, {} ),
		};
	},
} );

const fetchSetModuleActivationStore = createFetchStore( {
	baseName: 'setModuleActivation',
	controlCallback: ( { slug, active } ) => {
		return API.set( 'core', 'modules', 'activation', {
			slug,
			active,
		} );
	},
	reducerCallback: ( state ) => {
		// Updated module activation state is handled by re-fetching module
		// data instead, so this reducer just sets the below flag.
		return {
			...state,
			isAwaitingModulesRefresh: true,
		};
	},
	argsToParams: ( slug, active ) => {
		invariant( slug, 'slug is required.' );
		invariant( active !== undefined, 'active is required.' );
		return {
			slug,
			active,
		};
	},
} );

const BASE_INITIAL_STATE = {
>>>>>>> 25f7b941
	modules: undefined,
	// This value is to indicate that modules data needs to be refreshed after
	// a module activation update, since the activation is technically complete
	// before this data has been refreshed.
	isAwaitingModulesRefresh: false,
};

const baseActions = {
	/**
	 * Activates a module on the server.
	 *
	 * Activate a module (based on the slug provided).
	 *
	 * @since 1.8.0
	 *
	 * @param {string} slug Slug of the module to activate.
	 * @return {Object}      Object with {response, error}
	 */
	*activateModule( slug ) {
		const { response, error } = yield baseActions.setModuleActivation( slug, true );

		yield {
			payload: {},
			type: REFETCH_AUTHENICATION,
		};

		return { response, error };
	},

	/**
	 * Dectivates a module on the server.
	 *
	 * Dectivate a module (based on the slug provided).
	 *
	 * @since 1.8.0
	 *
	 * @param {string} slug Slug of the module to activate.
	 * @return {Object}      Object with {response, error}
	 */
	*deactivateModule( slug ) {
		const { response, error } = yield baseActions.setModuleActivation( slug, false );

		yield {
			payload: {},
			type: REFETCH_AUTHENICATION,
		};

		return { response, error };
	},

	/**
	 * (De)activates a module on the server.
	 *
	 * POSTs to the `core/modules/activation` endpoint to set the `active` status
	 * supplied for the give `slug`.
	 *
	 * @since 1.8.0
	 * @private
	 *
	 * @param {string}  slug   Slug of the module to activate/deactivate.
	 * @param {boolean} active `true` to activate; `false` to deactivate.
	 * @return {Object}         Object with {response, error}
	 */
	*setModuleActivation( slug, active ) {
		invariant( slug, 'slug is required.' );
		invariant( active !== undefined, 'active is required.' );

		const { response, error } = yield fetchSetModuleActivationStore.actions.fetchSetModuleActivation( slug, active );
		if ( response?.success === true ) {
			// Fetch (or re-fetch) all modules, with their updated status.
			yield fetchGetModulesStore.actions.fetchGetModules();
		}

		return { response, error };
	},
<<<<<<< HEAD

	/**
	 * Stores modules received from the REST API.
	 *
	 * @since 1.5.0
	 * @private
	 *
	 * @param {Array} modules Modules from the API.
	 * @return {Object} Redux-style action.
	 */
	receiveModules( modules ) {
		invariant( modules, 'modules is required.' );

		return {
			payload: { modules },
			type: RECEIVE_MODULES,
		};
	},

	/**
	 * @param {string}          slug                         Module slug.
	 * @param {Object}          settings                     Module settings.
	 * @param {string}          [settings.name]              Optional. Module name. Default is the slug.
	 * @param {string}          [settings.description]       Optional. Module description. Default empty string.
	 * @param {string}          [settings.icon]              Optional. Module icon. Default empty string.
	 * @param {number}          [settings.order]             Optional. Numeric indicator for module order. Default 10.
	 * @param {string}          [settings.homepage]          Optional. Module homepage URL. Default empty string.
	 * @param {boolean}         [settings.internal]          Optional. Whether the module is considered internal. Default false.
	 * @param {React.Component} [settings.settingsComponent] React component to render the settings panel. Default is the DefaultModuleSettings component.
	 * @return {Object} Redux-style action.
	 */
	registerModule( slug, settings = {} ) {
		invariant( slug, 'module slug is required' );

		const mergedModuleSettings = {
			name: slug,
			description: null,
			icon: null,
			order: 10,
			homepage: null,
			internal: false,
			settingsComponent: DefaultModuleSettings,
			...settings,
		};

		return {
			payload: { slug, settings: mergedModuleSettings },
			type: REGISTER_MODULE,
		};
	},
=======
>>>>>>> 25f7b941
};

export const baseControls = {
	[ REFETCH_AUTHENICATION ]: () => {
		return API.get( 'core', 'user', 'authentication', { timestamp: Date.now() }, { useCache: false } );
	},
};

<<<<<<< HEAD
export const reducer = ( state, { type, payload } ) => {
	switch ( type ) {
		case START_FETCH_SET_MODULE_ACTIVATION: {
			const { slug } = payload.params;

			return {
				...state,
				isFetchingSetModuleActivation: {
					...state.isFetchingSetModuleActivation,
					[ slug ]: true,
				},
			};
		}

		case FINISH_FETCH_SET_MODULE_ACTIVATION: {
			const { slug } = payload.params;

			return {
				...state,
				isFetchingSetModuleActivation: {
					...state.isFetchingSetModuleActivation,
					[ slug ]: false,
				},
			};
		}

		case CATCH_FETCH_SET_MODULE_ACTIVATION: {
			const { slug } = payload.params;

			return {
				...state,
				error: payload.error,
				isFetchingSetModuleActivation: {
					...state.isFetchingSetModuleActivation,
					[ slug ]: false,
				},
			};
		}

		case START_FETCH_MODULES: {
			return {
				...state,
				isFetchingModules: true,
			};
		}

		case RECEIVE_MODULES: {
			const { modules } = payload;

			return {
				...state,
				modules: modules.reduce( ( acc, module ) => {
					return { ...acc, [ module.slug ]: module };
				}, {} ),
			};
		}

		case FINISH_FETCH_MODULES: {
			return {
				...state,
				isFetchingModules: false,
			};
		}

		case CATCH_FETCH_MODULES: {
			return {
				...state,
				error: payload.error,
				isFetchingModules: false,
			};
		}

		case REGISTER_MODULE: {
			const { modules: existingModules } = state;
			const { slug, settings } = payload;
			return {
				...state,
				modules: {
					...existingModules,
					[ slug ]: settings,
				},
			};
		}

		default: {
			return { ...state };
		}
	}
};

export const resolvers = {
=======
const baseResolvers = {
>>>>>>> 25f7b941
	*getModules() {
		const registry = yield Data.commonActions.getRegistry();

		const existingModules = registry.select( STORE_NAME ).getModules();

		if ( ! existingModules ) {
			yield fetchGetModulesStore.actions.fetchGetModules();
		}
	},
};

const baseSelectors = {
	/**
	 * Gets the list of modules registered for use with Site Kit.
	 *
	 * A module is a section of Site Kit that relates to a particular service,
	 * like Google Analytics or Google PageSpeed modules. They can provide
	 * admin-only features (like PageSpeed Insights), frontend-only features,
	 * or both (eg. Analytics, which can install Analytics <script> tags in the
	 * frontend, and show dashboards in the WordPress Admin).
	 *
	 * Returns an Object/map of objects, keyed by slug, with the following shape when successful:
	 * ```
	 * slug: {
	 *   "slug": "tagmanager",
	 *   "name": "Tag Manager",
	 *   "description": "Tag Manager creates an easy to manage way to create tags on your site without updating code.",
	 *   "homepage": "https://tagmanager.google.com/",
	 *   "internal": false,
	 *   "active": false,
	 *   "connected": false,
	 *   "dependencies": [
	 *     "analytics"
	 *   ],
	 *   "dependants": []
	 * }
	 * ```
	 *
	 * @since 1.8.0
	 *
	 * @param {Object} state Data store's state.
	 * @return {(Object|undefined)} Modules available on the site.
	 */
	getModules( state ) {
		const { modules } = state;

		return modules;
	},

	/**
	 * Gets a specific module by slug.
	 *
	 * Returns a specific module by its slug.
	 * Returns `undefined` if state is still loading or if said module doesn't exist.
	 *
	 * @since 1.8.0
	 *
	 * @param {Object} state Data store's state.
	 * @param {string} slug  Module slug.
	 * @return {(Object|undefined)} A specific module object; `undefined` if state is still loading or if said module doesn't exist.
	 */
	getModule: createRegistrySelector( ( select ) => ( state, slug ) => {
		const modules = select( STORE_NAME ).getModules();

		// Return `undefined` if modules haven't been loaded yet.
		if ( modules === undefined ) {
			return undefined;
		}

		// A module with this slug couldn't be found; return `null` to signify the
		// "not found" state.
		if ( modules[ slug ] === undefined ) {
			return null;
		}

		// This module exists, so let's return it.
		return modules[ slug ];
	} ),

	/**
	 * Checks a module's activation status.
	 *
	 * Returns `true` if the module exists and is active.
	 * Returns `false` if the module exists but is not active.
	 * Returns `undefined` if state is still loading or if no module with that slug exists.
	 *
	 * @since 1.8.0
	 *
	 * @param {Object} state Data store's state.
	 * @param {string} slug  Module slug.
	 * @return {(Object|undefined)} A specific module object; `undefined` if state is still loading or if said module doesn't exist.
	 */
	isModuleActive: createRegistrySelector( ( select ) => ( state, slug ) => {
		const module = select( STORE_NAME ).getModule( slug );

		// Return `undefined` if modules haven't been loaded yet.
		if ( module === undefined ) {
			return undefined;
		}

		// A module with this slug couldn't be found; return `null` to signify the
		// "not found" state.
		if ( module === null ) {
			return null;
		}

		return module.active;
	} ),

	/**
	 * Checks if a module's status is changing.
	 *
	 * Returns `true` if the module exists and is changing its `active` flag.
	 * Returns `false` if the module exists but is not changing its `active` flag.
	 * Returns `undefined` if state is still loading or if no module with that slug exists.
	 *
	 * @since 1.8.0
	 *
	 * @param {Object} state Data store's state.
	 * @param {string} slug  Module slug.
	 * @return {(boolean|undefined)} Activation change status; `undefined` if state is still loading or if no module with that slug exists.
	 */
	isSettingModuleActivation: createRegistrySelector( ( select ) => ( state, slug ) => {
		// Return undefined if modules not loaded or invalid slug.
		if ( ! select( STORE_NAME ).getModule( slug ) ) {
			return undefined;
		}

		// Check if the module is being activated.
		if ( select( STORE_NAME ).isFetchingSetModuleActivation( slug, true ) ) {
			return true;
		}

		// Check if the module is being deactivated.
		if ( select( STORE_NAME ).isFetchingSetModuleActivation( slug, false ) ) {
			return true;
		}

		// Check if modules data still needs to be refreshed after activation
		// update.
		return state.isAwaitingModulesRefresh;
	} ),
};

const store = Data.combineStores(
	fetchGetModulesStore,
	fetchSetModuleActivationStore,
	{
		INITIAL_STATE: BASE_INITIAL_STATE,
		actions: baseActions,
		controls: baseControls,
		resolvers: baseResolvers,
		selectors: baseSelectors,
	}
);

export const INITIAL_STATE = store.INITIAL_STATE;
export const actions = store.actions;
export const controls = store.controls;
export const reducer = store.reducer;
export const resolvers = store.resolvers;
export const selectors = store.selectors;

export default store;<|MERGE_RESOLUTION|>--- conflicted
+++ resolved
@@ -27,25 +27,6 @@
 import API from 'googlesitekit-api';
 import Data from 'googlesitekit-data';
 import { STORE_NAME } from './constants';
-<<<<<<< HEAD
-import DefaultModuleSettings from '../components/DefaultModuleSettings';
-
-const { createRegistrySelector } = Data;
-
-// Actions
-const START_FETCH_SET_MODULE_ACTIVATION = 'START_FETCH_SET_MODULE_ACTIVATION';
-const FETCH_SET_MODULE_ACTIVATION = 'FETCH_SET_MODULE_ACTIVATION';
-const FINISH_FETCH_SET_MODULE_ACTIVATION = 'FINISH_FETCH_SET_MODULE_ACTIVATION';
-const CATCH_FETCH_SET_MODULE_ACTIVATION = 'CATCH_FETCH_SET_MODULE_ACTIVATION';
-const START_FETCH_MODULES = 'START_FETCH_MODULES';
-const FETCH_MODULES = 'FETCH_MODULES';
-const FINISH_FETCH_MODULES = 'FINISH_FETCH_MODULES';
-const CATCH_FETCH_MODULES = 'CATCH_FETCH_MODULES';
-const RECEIVE_MODULES = 'RECEIVE_MODULES';
-const REGISTER_MODULE = 'REGISTER_MODULE';
-
-export const INITIAL_STATE = {
-=======
 import { createFetchStore } from '../../data/create-fetch-store';
 
 const { createRegistrySelector } = Data;
@@ -98,7 +79,6 @@
 } );
 
 const BASE_INITIAL_STATE = {
->>>>>>> 25f7b941
 	modules: undefined,
 	// This value is to indicate that modules data needs to be refreshed after
 	// a module activation update, since the activation is technically complete
@@ -174,59 +154,6 @@
 
 		return { response, error };
 	},
-<<<<<<< HEAD
-
-	/**
-	 * Stores modules received from the REST API.
-	 *
-	 * @since 1.5.0
-	 * @private
-	 *
-	 * @param {Array} modules Modules from the API.
-	 * @return {Object} Redux-style action.
-	 */
-	receiveModules( modules ) {
-		invariant( modules, 'modules is required.' );
-
-		return {
-			payload: { modules },
-			type: RECEIVE_MODULES,
-		};
-	},
-
-	/**
-	 * @param {string}          slug                         Module slug.
-	 * @param {Object}          settings                     Module settings.
-	 * @param {string}          [settings.name]              Optional. Module name. Default is the slug.
-	 * @param {string}          [settings.description]       Optional. Module description. Default empty string.
-	 * @param {string}          [settings.icon]              Optional. Module icon. Default empty string.
-	 * @param {number}          [settings.order]             Optional. Numeric indicator for module order. Default 10.
-	 * @param {string}          [settings.homepage]          Optional. Module homepage URL. Default empty string.
-	 * @param {boolean}         [settings.internal]          Optional. Whether the module is considered internal. Default false.
-	 * @param {React.Component} [settings.settingsComponent] React component to render the settings panel. Default is the DefaultModuleSettings component.
-	 * @return {Object} Redux-style action.
-	 */
-	registerModule( slug, settings = {} ) {
-		invariant( slug, 'module slug is required' );
-
-		const mergedModuleSettings = {
-			name: slug,
-			description: null,
-			icon: null,
-			order: 10,
-			homepage: null,
-			internal: false,
-			settingsComponent: DefaultModuleSettings,
-			...settings,
-		};
-
-		return {
-			payload: { slug, settings: mergedModuleSettings },
-			type: REGISTER_MODULE,
-		};
-	},
-=======
->>>>>>> 25f7b941
 };
 
 export const baseControls = {
@@ -235,101 +162,7 @@
 	},
 };
 
-<<<<<<< HEAD
-export const reducer = ( state, { type, payload } ) => {
-	switch ( type ) {
-		case START_FETCH_SET_MODULE_ACTIVATION: {
-			const { slug } = payload.params;
-
-			return {
-				...state,
-				isFetchingSetModuleActivation: {
-					...state.isFetchingSetModuleActivation,
-					[ slug ]: true,
-				},
-			};
-		}
-
-		case FINISH_FETCH_SET_MODULE_ACTIVATION: {
-			const { slug } = payload.params;
-
-			return {
-				...state,
-				isFetchingSetModuleActivation: {
-					...state.isFetchingSetModuleActivation,
-					[ slug ]: false,
-				},
-			};
-		}
-
-		case CATCH_FETCH_SET_MODULE_ACTIVATION: {
-			const { slug } = payload.params;
-
-			return {
-				...state,
-				error: payload.error,
-				isFetchingSetModuleActivation: {
-					...state.isFetchingSetModuleActivation,
-					[ slug ]: false,
-				},
-			};
-		}
-
-		case START_FETCH_MODULES: {
-			return {
-				...state,
-				isFetchingModules: true,
-			};
-		}
-
-		case RECEIVE_MODULES: {
-			const { modules } = payload;
-
-			return {
-				...state,
-				modules: modules.reduce( ( acc, module ) => {
-					return { ...acc, [ module.slug ]: module };
-				}, {} ),
-			};
-		}
-
-		case FINISH_FETCH_MODULES: {
-			return {
-				...state,
-				isFetchingModules: false,
-			};
-		}
-
-		case CATCH_FETCH_MODULES: {
-			return {
-				...state,
-				error: payload.error,
-				isFetchingModules: false,
-			};
-		}
-
-		case REGISTER_MODULE: {
-			const { modules: existingModules } = state;
-			const { slug, settings } = payload;
-			return {
-				...state,
-				modules: {
-					...existingModules,
-					[ slug ]: settings,
-				},
-			};
-		}
-
-		default: {
-			return { ...state };
-		}
-	}
-};
-
-export const resolvers = {
-=======
 const baseResolvers = {
->>>>>>> 25f7b941
 	*getModules() {
 		const registry = yield Data.commonActions.getRegistry();
 

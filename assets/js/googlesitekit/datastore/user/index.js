/**
 * core/user data store
 *
 * Site Kit by Google, Copyright 2020 Google LLC
 *
 * Licensed under the Apache License, Version 2.0 (the "License");
 * you may not use this file except in compliance with the License.
 * You may obtain a copy of the License at
 *
 *     https://www.apache.org/licenses/LICENSE-2.0
 *
 * Unless required by applicable law or agreed to in writing, software
 * distributed under the License is distributed on an "AS IS" BASIS,
 * WITHOUT WARRANTIES OR CONDITIONS OF ANY KIND, either express or implied.
 * See the License for the specific language governing permissions and
 * limitations under the License.
 */

/**
 * Internal dependencies
 */
import Data from 'googlesitekit-data';
import authentication from './authentication';
import disconnect from './disconnect';
<<<<<<< HEAD
import userInfo from './user-info';

=======
import error from './error';
>>>>>>> c8f5ed6f
import { STORE_NAME } from './constants';
export { STORE_NAME };

export const INITIAL_STATE = Data.collectState(
	authentication.INITIAL_STATE,
	disconnect.INITIAL_STATE,
<<<<<<< HEAD
	userInfo.INITIAL_STATE
=======
	error.INITIAL_STATE
>>>>>>> c8f5ed6f
);

export const actions = Data.addInitializeAction(
	Data.collectActions(
		Data.commonActions,
		authentication.actions,
		disconnect.actions,
<<<<<<< HEAD
		userInfo.actions
=======
		error.actions
>>>>>>> c8f5ed6f
	)
);

export const controls = Data.collectControls(
	Data.commonControls,
	authentication.controls,
	disconnect.controls,
<<<<<<< HEAD
	userInfo.controls
=======
	error.controls
>>>>>>> c8f5ed6f
);

export const reducer = Data.addInitializeReducer(
	INITIAL_STATE,
	Data.collectReducers(
		authentication.reducer,
		disconnect.reducer,
<<<<<<< HEAD
		userInfo.reducer
=======
		error.reducer
>>>>>>> c8f5ed6f
	)
);

export const resolvers = Data.collectResolvers(
	authentication.resolvers,
	disconnect.resolvers,
<<<<<<< HEAD
	userInfo.resolvers
=======
	error.resolvers
>>>>>>> c8f5ed6f
);

export const selectors = Data.collectSelectors(
	authentication.selectors,
	disconnect.selectors,
<<<<<<< HEAD
	userInfo.selectors
=======
	error.selectors
>>>>>>> c8f5ed6f
);

const store = {
	actions,
	controls,
	reducer,
	resolvers,
	selectors,
};

// Register this store on the global registry.
Data.registerStore( STORE_NAME, store );

export default store;<|MERGE_RESOLUTION|>--- conflicted
+++ resolved
@@ -22,23 +22,17 @@
 import Data from 'googlesitekit-data';
 import authentication from './authentication';
 import disconnect from './disconnect';
-<<<<<<< HEAD
 import userInfo from './user-info';
 
-=======
 import error from './error';
->>>>>>> c8f5ed6f
 import { STORE_NAME } from './constants';
 export { STORE_NAME };
 
 export const INITIAL_STATE = Data.collectState(
 	authentication.INITIAL_STATE,
 	disconnect.INITIAL_STATE,
-<<<<<<< HEAD
-	userInfo.INITIAL_STATE
-=======
+	userInfo.INITIAL_STATE,
 	error.INITIAL_STATE
->>>>>>> c8f5ed6f
 );
 
 export const actions = Data.addInitializeAction(
@@ -46,11 +40,8 @@
 		Data.commonActions,
 		authentication.actions,
 		disconnect.actions,
-<<<<<<< HEAD
-		userInfo.actions
-=======
+		userInfo.actions,
 		error.actions
->>>>>>> c8f5ed6f
 	)
 );
 
@@ -58,11 +49,8 @@
 	Data.commonControls,
 	authentication.controls,
 	disconnect.controls,
-<<<<<<< HEAD
-	userInfo.controls
-=======
+	userInfo.controls,
 	error.controls
->>>>>>> c8f5ed6f
 );
 
 export const reducer = Data.addInitializeReducer(
@@ -70,32 +58,23 @@
 	Data.collectReducers(
 		authentication.reducer,
 		disconnect.reducer,
-<<<<<<< HEAD
-		userInfo.reducer
-=======
+		userInfo.reducer,
 		error.reducer
->>>>>>> c8f5ed6f
 	)
 );
 
 export const resolvers = Data.collectResolvers(
 	authentication.resolvers,
 	disconnect.resolvers,
-<<<<<<< HEAD
-	userInfo.resolvers
-=======
+	userInfo.resolvers,
 	error.resolvers
->>>>>>> c8f5ed6f
 );
 
 export const selectors = Data.collectSelectors(
 	authentication.selectors,
 	disconnect.selectors,
-<<<<<<< HEAD
-	userInfo.selectors
-=======
+	userInfo.selectors,
 	error.selectors
->>>>>>> c8f5ed6f
 );
 
 const store = {

--- conflicted
+++ resolved
@@ -2,38 +2,17 @@
  * External dependencies
  */
 import { render } from '@testing-library/react';
-<<<<<<< HEAD
-=======
 import invariant from 'invariant';
->>>>>>> ad3f539d
 
 /**
- * Internal dependencies
+ * WordPress dependencies
  */
-<<<<<<< HEAD
 import { RegistryProvider } from '@wordpress/data';
 
 /**
  * Internal dependencies
  */
-import { createTestRegistry } from 'tests/js/utils';
-
-// Override `@testing-library/react`'s render method with one that includes
-// our data store.
-const customRender = ( children, options = {} ) => {
-	const {
-		registry = createTestRegistry(),
-		...renderOptions
-	} = options;
-	return {
-		...render( (
-			<RegistryProvider value={ registry }>
-				{ children }
-			</RegistryProvider>
-		), renderOptions ),
-=======
 import { createTestRegistry } from './utils';
-import { RegistryProvider } from '@wordpress/data';
 
 // Override `@testing-library/react`'s render method with one that includes
 // our data store.
@@ -70,7 +49,6 @@
 
 	return {
 		...render( ui, { wrapper: Wrapper, ...renderOptions } ),
->>>>>>> ad3f539d
 		registry,
 	};
 };
